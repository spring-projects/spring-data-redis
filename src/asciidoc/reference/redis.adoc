[[redis]]
= Redis support
:referenceDir: .

One of the key value stores supported by Spring Data is http://redis.io[Redis]. To quote the project home page:

[quote]
Redis is an advanced key-value store. It is similar to memcached but the dataset is not volatile, and values can be strings, exactly like in memcached, but also lists, sets, and ordered sets. All this data types can be manipulated with atomic operations to push/pop elements, add/remove elements, perform server side union, intersection, difference between sets, and so forth. Redis supports different kind of sorting abilities.

Spring Data Redis provides easy configuration and access to Redis from Spring applications. It offers both low-level and high-level abstractions for interacting with the store, freeing the user from infrastructural concerns.

[[redis:requirements]]
== Redis Requirements

Spring Redis requires Redis 2.6 or above and Java SE 6.0 or above . In terms of language bindings (or connectors), Spring Redis integrates with http://github.com/xetorthio/jedis[Jedis], http://github.com/alphazero/jredis[JRedis], http://github.com/spullara/redis-protocol[SRP] and http://github.com/wg/lettuce[Lettuce], four popular open source Java libraries for Redis. If you are aware of any other connector that we should be integrating with please send us feedback.

[[redis:architecture]]
== Redis Support High Level View

The Redis support provides several components (in order of dependencies):

For most tasks, the high-level abstractions and support services are the best choice. Note that at any point, one can move between layers - for example, it's very easy to get a hold of the low level connection (or even the native library) to communicate directly with Redis.

[[redis:connectors]]
== Connecting to Redis

One of the first tasks when using Redis and Spring is to connect to the store through the IoC container. To do that, a Java connector (or binding) is required. No matter the library one chooses, there is only one set of Spring Data Redis API that one needs to use that behaves consistently across all connectors, namely the `org.springframework.data.redis.connection` package and its `RedisConnection` and `RedisConnectionFactory` interfaces for working with and retrieving active `connections` to Redis.

[[redis:connectors:connection]]
=== RedisConnection and RedisConnectionFactory

`RedisConnection` provides the building block for Redis communication as it handles the communication with the Redis back-end. It also automatically translates the underlying connecting library exceptions to Spring's consistent DAO exception http://docs.spring.io/spring/docs/current/spring-framework-reference/html/dao.html#dao-exceptions[hierarchy] so one can switch the connectors without any code changes as the operation semantics remain the same.

NOTE: For the corner cases where the native library API is required, `RedisConnection` provides a dedicated method `getNativeConnection` which returns the raw, underlying object used for communication.

Active `RedisConnection` s are created through `RedisConnectionFactory`. In addition, the factories act as `PersistenceExceptionTranslator` s, meaning once declared, they allow one to do transparent exception translation. For example, exception translation through the use of the `@Repository` annotation and AOP. For more information see the dedicated http://docs.spring.io/spring/docs/current/spring-framework-reference/html/orm.html#orm-exception-translation[section] in Spring Framework documentation.

NOTE: Depending on the underlying configuration, the factory can return a new connection or an existing connection (in case a pool or shared native connection is used).

The easiest way to work with a `RedisConnectionFactory` is to configure the appropriate connector through the IoC container and inject it into the using class.

IMPORTANT: Unfortunately, currently, not all connectors support all Redis features.  When invoking a method on the Connection` API that is unsupported by the underlying library, an `UnsupportedOperationException is thrown.
  This situation is likely to be fixed in the future, as the various connectors mature.

[[redis:connectors:jedis]]
=== Configuring Jedis connector

http://github.com/xetorthio/jedis[Jedis] is one of the connectors supported by the Spring Data Redis module through the `org.springframework.data.redis.connection.jedis` package. In its simplest form, the Jedis configuration looks as follow:

[source,xml]
----
<?xml version="1.0" encoding="UTF-8"?>
<beans xmlns="http://www.springframework.org/schema/beans" 
  xmlns:xsi="http://www.w3.org/2001/XMLSchema-instance" 
  xsi:schemaLocation="http://www.springframework.org/schema/beans http://www.springframework.org/schema/beans/spring-beans.xsd">
 
  <!-- Jedis ConnectionFactory -->
  <bean id="jedisConnectionFactory" class="org.springframework.data.redis.connection.jedis.JedisConnectionFactory"/>
 
</beans>
----

For production use however, one might want to tweak the settings such as the host or password:

[source,xml]
----
<?xml version="1.0" encoding="UTF-8"?> 
<beans xmlns="http://www.springframework.org/schema/beans" 
  xmlns:xsi="http://www.w3.org/2001/XMLSchema-instance" 
  xmlns:p="http://www.springframework.org/schema/p" 
  xsi:schemaLocation="http://www.springframework.org/schema/beans http://www.springframework.org/schema/beans/spring-beans.xsd">
 
  <bean id="jedisConnectionFactory" class="org.springframework.data.redis.connection.jedis.JedisConnectionFactory" p:host-name="server" p:port="6379" />
 
</beans>
----

[[redis:connectors:jredis]]
=== Configuring JRedis connector

http://github.com/alphazero/jredis[JRedis] is another popular, open-source connector supported by Spring Data Redis through the `org.springframework.data.redis.connection.jredis` package.

A typical JRedis configuration can looks like this:

[source,xml]
----
<?xml version="1.0" encoding="UTF-8"?>
<beans xmlns="http://www.springframework.org/schema/beans" 
  xmlns:xsi="http://www.w3.org/2001/XMLSchema-instance"
  xmlns:p="http://www.springframework.org/schema/p" 
  xsi:schemaLocation="http://www.springframework.org/schema/beans http://www.springframework.org/schema/beans/spring-beans.xsd">
 
  <bean id="jredisConnectionFactory" class="org.springframework.data.redis.connection.jredis.JredisConnectionFactory" p:host-name="server" p:port="6379"/>
 
</beans>
----

The configuration is quite similar to Jedis, with one notable exception. By default, the `JredisConnectionFactory` pools connections. In order to use a connection pool with JRedis, configure the `JredisConnectionFactory` with an instance of `JredisPool`. For example:

[source,xml]
----
<?xml version="1.0" encoding="UTF-8"?>
<beans xmlns="http://www.springframework.org/schema/beans"
  xmlns:xsi="http://www.w3.org/2001/XMLSchema-instance" 
  xsi:schemaLocation="http://www.springframework.org/schema/beans http://www.springframework.org/schema/beans/spring-beans.xsd">
 
  <bean id="jredisConnectionFactory" class="org.springframework.data.redis.connection.jredis.JredisConnectionFactory">
    <constructor-arg>
      <bean class="org.springframework.data.redis.connection.jredis.DefaultJredisPool">
        <constructor-arg value="localhost" />
        <constructor-arg value="6379" />
      </bean>
    </constructor-arg>
  </bean>
 
</beans>
----

[[redis:connectors:srp]]
=== Configuring SRP connector

https://github.com/spullara/redis-protocol[SRP] (an acronym for Sam's Redis Protocol) is the third open-source connector supported by Spring Data Redis through the `org.springframework.data.redis.connection.srp` package.

By now, its configuration is probably easy to guess:

[source,xml]
----
<?xml version="1.0" encoding="UTF-8"?> 
<beans xmlns="http://www.springframework.org/schema/beans" 
  xmlns:xsi="http://www.w3.org/2001/XMLSchema-instance"
  xmlns:p="http://www.springframework.org/schema/p" xsi:schemaLocation="
  http://www.springframework.org/schema/beans http://www.springframework.org/schema/beans/spring-beans.xsd">
   
  <bean id="srpConnectionFactory" class="org.springframework.data.redis.connection.srp.SrpConnectionFactory" p:host-name="server" p:port="6379"/>
   
</beans>
----

Needless to say, the configuration is quite similar to that of the other connectors.

[[redis:connectors:lettuce]]
=== Configuring Lettuce connector

https://github.com/mp911de/lettuce[Lettuce] is the fourth open-source connector supported by Spring Data Redis through the `org.springframework.data.redis.connection.lettuce` package.

Its configuration is probably easy to guess:

[source,xml]
----
<?xml version="1.0" encoding="UTF-8"?>
<beans xmlns="http://www.springframework.org/schema/beans" 
  xmlns:xsi="http://www.w3.org/2001/XMLSchema-instance" 
  xmlns:p="http://www.springframework.org/schema/p" 
  xsi:schemaLocation="http://www.springframework.org/schema/beans http://www.springframework.org/schema/beans/spring-beans.xsd">
 
  <bean id="lettuceConnectionFactory" class="org.springframework.data.redis.connection.lettuce.LettuceConnectionFactory" p:host-name="server" p:port="6379"/>
  
</beans>
----

There are also a few Lettuce-specific connection parameters that can be tweaked. By default, all `LettuceConnections` created by the `LettuceConnectionFactory` share the same thread-safe native connection for all non-blocking and non-transactional operations. Set `shareNativeConnection` to false to use a dedicated connection each time. `LettuceConnectionFactory` can also be configured with a `LettucePool` to use for pooling blocking and transactional connections, or all connections if `shareNativeConnection` is set to false.

[[redis:sentinel]]
== Redis Sentinel Support

For dealing with high available Redis there is support for http://redis.io/topics/sentinel[Redis Sentinel] using `RedisSentinelConfiguration`.

NOTE: Please note that currently only http://github.com/xetorthio/jedis[Jedis] and lettuce http://github.com/mp911de/lettuce[Lettuce] support Redis Sentinel.

[source,java]
----
@Bean 
public RedisConnectionFactory jedisConnectionFactory() {
  RedisSentinelConfiguration sentinelConfig = new RedisSentinelConfiguration() .master("mymaster")
  .sentinel("127.0.0.1", 26379) .sentinel("127.0.0.1", 26380);
  return new JedisConnectionFactory(sentinelConfig);
} 
----

<<<<<<< HEAD
[TIP]
====
`RedisSentinelConfiguration` can also be defined via `PropertySource`.

.Configuration Properties
- `spring.redis.sentinel.master`: name of the master node.
- `spring.redis.sentinel.nodes`: Comma delimited list of host:port pairs.
====
=======
[source,java]
----
@Bean
public RedisConnectionFactory lettuceConnectionFactory() {
  RedisSentinelConfiguration sentinelConfig = new RedisSentinelConfiguration() .master("mymaster")
  .sentinel("127.0.0.1", 26379) .sentinel("127.0.0.1", 26380);
  return new LettuceConnectionFactory(sentinelConfig);
}
----
>>>>>>> 011a1544

Sometimes direct interaction with the one of the Sentinels is required. Using `RedisConnectionFactory.getSentinelConnection()` or `RedisConnection.getSentinelCommands()` gives you access to the first active Sentinel configured.


[[redis:template]]
== Working with Objects through RedisTemplate

Most users are likely to use `RedisTemplate` and its coresponding package `org.springframework.data.redis.core` - the template is in fact the central class of the Redis module due to its rich feature set. The template offers a high-level abstraction for Redis interactions. While `RedisConnection` offers low level methods that accept and return binary values (`byte` arrays), the template takes care of serialization and connection management, freeing the user from dealing with such details.

Moreover, the template provides operations views (following the grouping from Redis command http://redis.io/commands[reference]) that offer rich, generified interfaces for working against a certain type or certain key (through the `KeyBound` interfaces) as described below:

.Operational views
[width="80%",cols="<1,<2",options="header"]
|====
|Interface
|Description

2+^|_Key Type Operations_

|ValueOperations
|Redis string (or value) operations

|ListOperations
|Redis list operations

|SetOperations
|Redis set operations

|ZSetOperations
|Redis zset (or sorted set) operations

|HashOperations
|Redis hash operations

|HyperLogLogOperations
|Redis HyperLogLog operations like (pfadd, pfcount,...)

2+^|_Key Bound Operations_

|BoundValueOperations
|Redis string (or value) key bound operations

|BoundListOperations
|Redis list key bound operations

|BoundSetOperations
|Redis set key bound operations

|BoundZSetOperations
|Redis zset (or sorted set) key bound operations

|BoundHashOperations
|Redis hash key bound operations
|====

Once configured, the template is thread-safe and can be reused across multiple instances.

Out of the box, `RedisTemplate` uses a Java-based serializer for most of its operations. This means that any object written or read by the template will be serializer/deserialized through Java. The serialization mechanism can be easily changed on the template, and the Redis module offers several implementations available in the `org.springframework.data.redis.serializer` package - see <<redis:serializer>> for more information. You can also set any of the serializers to null and use RedisTemplate with raw `byte` arrays by setting the `enableDefaultSerializer` property to false. Note that the template requires all keys to be non-null - values can be null as long as the underlying serializer accepts them; read the javadoc of each serializer for more information.

For cases where a certain template *view* is needed, declare the view as a dependency and inject the template: the container will automatically perform the conversion eliminating the `opsFor[X]` calls:

[source,xml]
----
<?xml version="1.0" encoding="UTF-8"?>
<beans xmlns="http://www.springframework.org/schema/beans" 
  xmlns:xsi="http://www.w3.org/2001/XMLSchema-instance" 
  xmlns:p="http://www.springframework.org/schema/p" 
  xsi:schemaLocation="http://www.springframework.org/schema/beans http://www.springframework.org/schema/beans/spring-beans.xsd">
 
  <bean id="jedisConnectionFactory" class="org.springframework.data.redis.connection.jedis.JedisConnectionFactory" p:use-pool="true"/>
  <!-- redis template definition -->
  <bean id="redisTemplate" class="org.springframework.data.redis.core.RedisTemplate" p:connection-factory-ref="jedisConnectionFactory"/>
  ... 
  
</beans>
----

[source,java]
----
public class Example { 
  
  // inject the actual template 
  @Autowired 
  private RedisTemplate<String, String> template; // inject the template as ListOperations
  
  @Resource(name="redisTemplate") 
  private ListOperations<String, String> listOps;

  public void addLink(String userId, URL url) {
    listOps.leftPush(userId, url.toExternalForm()); 
  }
}
----

[[redis:string]]
== String-focused convenience classes

Since it's quite common for the keys and values stored in Redis to be `java.lang.String`, the Redis modules provides two extensions to `RedisConnection` and `RedisTemplate`, respectively the `StringRedisConnection` (and its `DefaultStringRedisConnection` implementation) and `StringRedisTemplate` as a convenient one-stop solution for intensive String operations. In addition to being bound to `String` keys, the template and the connection use the `StringRedisSerializer` underneath which means the stored keys and values are human readable (assuming the same encoding is used both in Redis and your code). For example:

[source,xml]
----
<?xml version="1.0" encoding="UTF-8"?>
<beans xmlns="http://www.springframework.org/schema/beans" 
  xmlns:xsi="http://www.w3.org/2001/XMLSchema-instance" 
  xmlns:p="http://www.springframework.org/schema/p" 
  xsi:schemaLocation="http://www.springframework.org/schema/beans http://www.springframework.org/schema/beans/spring-beans.xsd">
 
  <bean id="jedisConnectionFactory" class="org.springframework.data.redis.connection.jedis.JedisConnectionFactory" p:use-pool="true"/>
 
  <bean id="stringRedisTemplate" class="org.springframework.data.redis.core.StringRedisTemplate" p:connection-factory-ref="jedisConnectionFactory"/>
  ... 
</beans>
----

[source,java]
----
public class Example { 
  
  @Autowired
  private StringRedisTemplate redisTemplate; 
  
  public void addLink(String userId, URL url) {
    redisTemplate.opsForList().leftPush(userId, url.toExternalForm()); 
  }
}
----

As with the other Spring templates, `RedisTemplate` and `StringRedisTemplate` allow the developer to talk directly to Redis through the `RedisCallback` interface. This gives complete control to the developer as it talks directly to the `RedisConnection`. Note that the callback receives an instance of `StringRedisConnection` when a `StringRedisTemplate` is used.

[source,java]
----
public void useCallback() { 

  redisTemplate.execute(new RedisCallback<Object>() { 
    public Object doInRedis(RedisConnection connection) throws DataAccessException { 
      Long size = connection.dbSize();
      // Can cast to StringRedisConnection if using a StringRedisTemplate 
      ((StringRedisConnection)connection).set("key", "value");
    }
   });
}
----

[[redis:serializer]]
== Serializers

From the framework perspective, the data stored in Redis is just bytes. While Redis itself supports various types, for the most part these refer to the way the data is stored rather then what it represents. It is up to the user to decide whether the information gets translated into Strings or any other objects. The conversion between the user (custom) types and raw data (and vice-versa) is handled in Spring Data Redis through the `RedisSerializer` interface (package `org.springframework.data.redis.serializer`) which as the name implies, takes care of the serialization process. Multiple implementations are available out of the box, two of which have been already mentioned before in this documentation: the `StringRedisSerializer` and the `JdkSerializationRedisSerializer`. However one can use `OxmSerializer` for Object/XML mapping through Spring 3 http://docs.spring.io/spring/docs/current/spring-framework-reference/html/oxm.html[OXM] support or either `JacksonJsonRedisSerializer` or `Jackson2JsonRedisSerializer` for storing data in http://en.wikipedia.org/wiki/JSON[JSON] format. Do note that the storage format is not limited only to values - it can be used for keys, values or hashes without any restrictions.

:leveloffset: 2
include::{referenceDir}/redis-messaging.adoc[]

include::{referenceDir}/redis-transactions.adoc[]

include::{referenceDir}/pipelining.adoc[]

include::{referenceDir}/redis-scripting.adoc[]

:leveloffset: 1
[[redis:support]]
== Support Classes

Package `org.springframework.data.redis.support` offers various reusable components that rely on Redis as a backing store. Currently the package contains various JDK-based
interface implementations on top of Redis such as http://download.oracle.com/javase/6/docs/api/java/util/concurrent/atomic/package-summary.html[atomic] counters and JDK
http://download.oracle.com/javase/6/docs/api/java/util/Collection.html[Collections].

The atomic counters make it easy to wrap Redis key incrementation while the collections allow easy management of Redis keys with minimal storage exposure or API
leakage: in particular the `RedisSet` and `RedisZSet` interfaces offer easy access to the *set* operations supported by Redis such as `intersection` and `union`
while `RedisList` implements the `List`, `Queue` and `Deque` contracts (and their equivalent blocking siblings) on top of Redis, exposing the storage as a
_FIFO (First-In-First-Out)_, _LIFO (Last-In-First-Out)_ or _capped collection_ with minimal configuration:

[source,xml]
----
<?xml version="1.0" encoding="UTF-8"?> 
<beans xmlns="http://www.springframework.org/schema/beans" 
  xmlns:xsi="http://www.w3.org/2001/XMLSchema-instance"
  xmlns:p="http://www.springframework.org/schema/p" xsi:schemaLocation="
  http://www.springframework.org/schema/beans http://www.springframework.org/schema/beans/spring-beans.xsd"> 

  <bean id="queue" class="org.springframework.data.redis.support.collections.DefaultRedisList"> 
    <constructor-arg ref="redisTemplate"/> 
    <constructor-arg value="queue-key"/> 
  </bean>
   
</beans>
----

[source,java]
----
public class AnotherExample { 
 
  // injected
  private Deque<String> queue;
  
  public void addTag(String tag) {
    queue.push(tag);
  }
}
----

As shown in the example above, the consuming code is decoupled from the actual storage implementation - in fact there is no indication that Redis is used underneath. This makes moving from development to production environments transparent and highly increases testability (the Redis implementation can just as well be replaced with an in-memory one).

[[redis:support:cache-abstraction]]
=== Support for Spring Cache Abstraction

Spring Redis provides an implementation for Spring http://docs.spring.io/spring/docs/current/spring-framework-reference/html/cache.html[cache abstraction] through the `org.springframework.data.redis.cache` package. To use Redis as a backing implementation, simply add `RedisCacheManager` to your configuration:

[source,xml]
----
<beans xmlns="http://www.springframework.org/schema/beans"
  xmlns:xsi="http://www.w3.org/2001/XMLSchema-instance" 
  xmlns:cache="http://www.springframework.org/schema/cache"
  xmlns:c="http://www.springframework.org/schema/c" 
  xsi:schemaLocation="http://www.springframework.org/schema/beans http://www.springframework.org/schema/beans/spring-beans.xsd
    http://www.springframework.org/schema/cache http://www.springframework.org/schema/cache/spring-cache.xsd"> 

  <!-- turn on declarative caching --> 
  <cache:annotation-driven /> 

  <!-- declare Redis Cache Manager --> 
  <bean id="cacheManager" class="org.springframework.data.redis.cache.RedisCacheManager" c:template-ref="redisTemplate"/> 
</beans> 
----

NOTE: By default `RedisCacheManager` will lazily initialize `RedisCache` whenever a `Cache` is requested. This can be changed by predefining a `Set` of cache names.

NOTE: By default `RedisCacheManager` will not participate in any ongoing transaction. Use `setTransactionAware` to enable transaction support.

NOTE: By default `RedisCacheManager` does not prefix keys for cache regions, which can lead to an unexpected growth of a `ZSET` used to maintain known keys. It's highly recommended to enable the usage of prefixes in order to avoid this unexpected growth and potential key clashes using more than one cache region.

[[redis:future]]
== Roadmap ahead

Spring Data Redis project is in its early stages. We are interested in feedback, knowing what your use cases are, what are the common patters you encounter so that the Redis module better serves your needs. Do contact us using the channels <<null,mentioned>> above, we are interested in hearing from you!
<|MERGE_RESOLUTION|>--- conflicted
+++ resolved
@@ -173,20 +173,10 @@
 public RedisConnectionFactory jedisConnectionFactory() {
   RedisSentinelConfiguration sentinelConfig = new RedisSentinelConfiguration() .master("mymaster")
   .sentinel("127.0.0.1", 26379) .sentinel("127.0.0.1", 26380);
-  return new JedisConnectionFactory(sentinelConfig);
+  return new JedisConnectionFactory(sentinelConfig); 
 } 
 ----
 
-<<<<<<< HEAD
-[TIP]
-====
-`RedisSentinelConfiguration` can also be defined via `PropertySource`.
-
-.Configuration Properties
-- `spring.redis.sentinel.master`: name of the master node.
-- `spring.redis.sentinel.nodes`: Comma delimited list of host:port pairs.
-====
-=======
 [source,java]
 ----
 @Bean
@@ -196,7 +186,15 @@
   return new LettuceConnectionFactory(sentinelConfig);
 }
 ----
->>>>>>> 011a1544
+
+[TIP]
+====
+`RedisSentinelConfiguration` can also be defined via `PropertySource`.
+
+.Configuration Properties
+- `spring.redis.sentinel.master`: name of the master node.
+- `spring.redis.sentinel.nodes`: Comma delimited list of host:port pairs.
+====
 
 Sometimes direct interaction with the one of the Sentinels is required. Using `RedisConnectionFactory.getSentinelConnection()` or `RedisConnection.getSentinelCommands()` gives you access to the first active Sentinel configured.
 
