--- conflicted
+++ resolved
@@ -133,18 +133,10 @@
 
 		@Override
 		public RedisSerializationContext<K, V> build() {
-
-<<<<<<< HEAD
 			Assert.notNull(keyTuple, "Key SerializationPair must not be null!");
 			Assert.notNull(valueTuple, "Value SerializationPair must not be null!");
 			Assert.notNull(hashKeyTuple, "HashKey SerializationPair must not be null!");
 			Assert.notNull(hashValueTuple, "HashValue SerializationPair must not be null!");
-=======
-			Assert.notNull(keyTuple, "Key SerializationPair must not be null");
-			Assert.notNull(valueTuple, "Value SerializationPair must not be null");
-			Assert.notNull(hashKeyTuple, "HashKey SerializationPair must not be null");
-			Assert.notNull(hashValueTuple, "ValueKey SerializationPair must not be null");
->>>>>>> c0821be3
 
 			return new DefaultRedisSerializationContext<>(keyTuple, valueTuple, hashKeyTuple, hashValueTuple,
 					stringTuple);
