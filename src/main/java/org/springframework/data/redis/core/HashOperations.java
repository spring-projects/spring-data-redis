--- conflicted
+++ resolved
@@ -29,8 +29,6 @@
  */
 public interface HashOperations<H, HK, HV> {
 
-<<<<<<< HEAD
-=======
 	/**
 	 * Delete given hash {@code hashKeys}.
 	 *
@@ -38,7 +36,6 @@
 	 * @param hashKeys must not be {@literal null}.
 	 * @return
 	 */
->>>>>>> bef4fbe8
 	Long delete(H key, Object... hashKeys);
 
 	/**
