/*
 * Copyright 2011-2021 the original author or authors.
 *
 * Licensed under the Apache License, Version 2.0 (the "License");
 * you may not use this file except in compliance with the License.
 * You may obtain a copy of the License at
 *
 *      https://www.apache.org/licenses/LICENSE-2.0
 *
 * Unless required by applicable law or agreed to in writing, software
 * distributed under the License is distributed on an "AS IS" BASIS,
 * WITHOUT WARRANTIES OR CONDITIONS OF ANY KIND, either express or implied.
 * See the License for the specific language governing permissions and
 * limitations under the License.
 */
package org.springframework.data.redis.connection;

import java.time.Duration;
import java.util.*;
import java.util.Map.Entry;
import java.util.concurrent.TimeUnit;
import java.util.function.IntFunction;

import org.apache.commons.logging.Log;
import org.apache.commons.logging.LogFactory;

import org.springframework.core.convert.converter.Converter;
import org.springframework.data.geo.Circle;
import org.springframework.data.geo.Distance;
import org.springframework.data.geo.GeoResults;
import org.springframework.data.geo.Metric;
import org.springframework.data.geo.Point;
import org.springframework.data.redis.RedisSystemException;
import org.springframework.data.redis.connection.convert.Converters;
import org.springframework.data.redis.connection.convert.ListConverter;
import org.springframework.data.redis.connection.convert.MapConverter;
import org.springframework.data.redis.connection.convert.SetConverter;
import org.springframework.data.redis.connection.stream.ByteRecord;
import org.springframework.data.redis.connection.stream.Consumer;
import org.springframework.data.redis.connection.stream.MapRecord;
import org.springframework.data.redis.connection.stream.PendingMessages;
import org.springframework.data.redis.connection.stream.PendingMessagesSummary;
import org.springframework.data.redis.connection.stream.ReadOffset;
import org.springframework.data.redis.connection.stream.RecordId;
import org.springframework.data.redis.connection.stream.StreamInfo.XInfoConsumers;
import org.springframework.data.redis.connection.stream.StreamInfo.XInfoGroups;
import org.springframework.data.redis.connection.stream.StreamInfo.XInfoStream;
import org.springframework.data.redis.connection.stream.StreamOffset;
import org.springframework.data.redis.connection.stream.StreamReadOptions;
import org.springframework.data.redis.connection.stream.StringRecord;
import org.springframework.data.redis.core.ConvertingCursor;
import org.springframework.data.redis.core.Cursor;
import org.springframework.data.redis.core.ScanOptions;
import org.springframework.data.redis.core.types.Expiration;
import org.springframework.data.redis.core.types.RedisClientInfo;
import org.springframework.data.redis.domain.geo.GeoReference;
import org.springframework.data.redis.domain.geo.GeoReference.GeoMemberReference;
import org.springframework.data.redis.domain.geo.GeoShape;
import org.springframework.data.redis.serializer.RedisSerializer;
import org.springframework.data.redis.serializer.StringRedisSerializer;
import org.springframework.lang.Nullable;
import org.springframework.util.Assert;
import org.springframework.util.ObjectUtils;

/**
 * Default implementation of {@link StringRedisConnection}.
 *
 * @author Costin Leau
 * @author Jennifer Hickey
 * @author Christoph Strobl
 * @author Thomas Darimont
 * @author Mark Paluch
 * @author Ninad Divadkar
 * @author Tugdual Grall
 * @author Andrey Shlykov
 * @author dengliming
 * @author ihaohong
 */
public class DefaultStringRedisConnection implements StringRedisConnection, DecoratedRedisConnection {

	private static final byte[][] EMPTY_2D_BYTE_ARRAY = new byte[0][];

	private final Log log = LogFactory.getLog(DefaultStringRedisConnection.class);
	private final RedisConnection delegate;
	private final RedisSerializer<String> serializer;
	private Converter<byte[], String> bytesToString = new DeserializingConverter();
	private Converter<String, byte[]> stringToBytes = new SerializingConverter();
	private final TupleConverter tupleConverter = new TupleConverter();
	private SetConverter<Tuple, StringTuple> tupleToStringTuple = new SetConverter<>(tupleConverter);
	private SetConverter<StringTuple, Tuple> stringTupleToTuple = new SetConverter<>(new StringTupleConverter());
	private ListConverter<Tuple, StringTuple> tupleListToStringTuple = new ListConverter<>(new TupleConverter());
	private ListConverter<byte[], String> byteListToStringList = new ListConverter<>(bytesToString);
	private MapConverter<byte[], String> byteMapToStringMap = new MapConverter<>(bytesToString);
	private MapConverter<String, byte[]> stringMapToByteMap = new MapConverter<>(stringToBytes);
	private SetConverter<byte[], String> byteSetToStringSet = new SetConverter<>(bytesToString);
	private Converter<GeoResults<GeoLocation<byte[]>>, GeoResults<GeoLocation<String>>> byteGeoResultsToStringGeoResults;
	private Converter<ByteRecord, StringRecord> byteMapRecordToStringMapRecordConverter = new Converter<ByteRecord, StringRecord>() {

		@Nullable
		@Override
		public StringRecord convert(ByteRecord source) {
			return StringRecord.of(source.deserialize(serializer));
		}
	};

	private ListConverter<ByteRecord, StringRecord> listByteMapRecordToStringMapRecordConverter = new ListConverter<>(
			byteMapRecordToStringMapRecordConverter);

	@SuppressWarnings("rawtypes") private Queue<Converter> pipelineConverters = new LinkedList<>();
	@SuppressWarnings("rawtypes") private Queue<Converter> txConverters = new LinkedList<>();
	private boolean deserializePipelineAndTxResults = false;

	private Entry<String, String> convertEntry(Entry<byte[], byte[]> source) {
		return Converters.entryOf(bytesToString.convert(source.getKey()), bytesToString.convert(source.getValue()));
	}

	private class DeserializingConverter implements Converter<byte[], String> {
		public String convert(byte[] source) {
			return serializer.deserialize(source);
		}
	}

	private class SerializingConverter implements Converter<String, byte[]> {

		@Nullable
		@Override
		public byte[] convert(String source) {
			return serializer.serialize(source);
		}
	}

	private class TupleConverter implements Converter<Tuple, StringTuple> {
		public StringTuple convert(Tuple source) {
			return new DefaultStringTuple(source, serializer.deserialize(source.getValue()));
		}
	}

	private class StringTupleConverter implements Converter<StringTuple, Tuple> {
		public Tuple convert(StringTuple source) {
			return new DefaultTuple(source.getValue(), source.getScore());
		}
	}

	@SuppressWarnings("rawtypes")
	private class TransactionResultConverter implements Converter<List<Object>, List<Object>> {
		private Queue<Converter> txConverters;

		public TransactionResultConverter(Queue<Converter> txConverters) {
			this.txConverters = txConverters;
		}

		public List<Object> convert(List<Object> execResults) {
			return convertResults(execResults, txConverters);
		}
	}

	/**
	 * Constructs a new <code>DefaultStringRedisConnection</code> instance. Uses {@link StringRedisSerializer} as
	 * underlying serializer.
	 *
	 * @param connection Redis connection
	 */
	public DefaultStringRedisConnection(RedisConnection connection) {
		this(connection, RedisSerializer.string());
	}

	/**
	 * Constructs a new <code>DefaultStringRedisConnection</code> instance.
	 *
	 * @param connection Redis connection
	 * @param serializer String serializer
	 */
	public DefaultStringRedisConnection(RedisConnection connection, RedisSerializer<String> serializer) {

		Assert.notNull(connection, "connection is required");
		Assert.notNull(serializer, "serializer is required");

		this.delegate = connection;
		this.serializer = serializer;
		this.byteGeoResultsToStringGeoResults = Converters.deserializingGeoResultsConverter(serializer);
	}

	/*
	 * (non-Javadoc)
	 * @see org.springframework.data.redis.connection.RedisStringCommands#append(byte[], byte[])
	 */
	@Override
	public Long append(byte[] key, byte[] value) {
		return convertAndReturn(delegate.append(key, value), Converters.identityConverter());
	}

	/*
	 * (non-Javadoc)
	 * @see org.springframework.data.redis.connection.RedisServerCommands#bgSave()
	 */
	@Override
	public void bgSave() {
		delegate.bgSave();
	}

	/*
	 * (non-Javadoc)
	 * @see org.springframework.data.redis.connection.RedisServerCommands#bgReWriteAof()
	 */
	@Override
	public void bgReWriteAof() {
		delegate.bgReWriteAof();
	}

	/**
	 * @deprecated As of 1.3, use {@link #bgReWriteAof}.
	 */
	@Deprecated
	public void bgWriteAof() {
		bgReWriteAof();
	}

	/*
	 * (non-Javadoc)
	 * @see org.springframework.data.redis.connection.RedisListCommands#bLPop(int, byte[][])
	 */
	@Override
	public List<byte[]> bLPop(int timeout, byte[]... keys) {
		return convertAndReturn(delegate.bLPop(timeout, keys), Converters.identityConverter());
	}

	/*
	 * (non-Javadoc)
	 * @see org.springframework.data.redis.connection.RedisListCommands#bRPop(int, byte[][])
	 */
	@Override
	public List<byte[]> bRPop(int timeout, byte[]... keys) {
		return convertAndReturn(delegate.bRPop(timeout, keys), Converters.identityConverter());
	}

	/*
	 * (non-Javadoc)
	 * @see org.springframework.data.redis.connection.RedisListCommands#bRPopLPush(int, byte[], byte[])
	 */
	@Override
	public byte[] bRPopLPush(int timeout, byte[] srcKey, byte[] dstKey) {
		return convertAndReturn(delegate.bRPopLPush(timeout, srcKey, dstKey), Converters.identityConverter());
	}

	/*
	 * (non-Javadoc)
	 * @see org.springframework.data.redis.connection.RedisConnection#close()
	 */
	@Override
	public void close() throws RedisSystemException {
		delegate.close();
	}

	/*
	 * (non-Javadoc)
	 * @see org.springframework.data.redis.connection.RedisKeyCommands#copy(byte[], byte[], boolean)
	 */
	@Override
	public Boolean copy(byte[] sourceKey, byte[] targetKey, boolean replace) {
		return convertAndReturn(delegate.copy(sourceKey, targetKey, replace), Converters.identityConverter());
	}

	/*
	 * (non-Javadoc)
	 * @see org.springframework.data.redis.connection.RedisServerCommands#dbSize()
	 */
	@Override
	public Long dbSize() {
		return convertAndReturn(delegate.dbSize(), Converters.identityConverter());
	}

	/*
	 * (non-Javadoc)
	 * @see org.springframework.data.redis.connection.RedisStringCommands#decr(byte[])
	 */
	@Override
	public Long decr(byte[] key) {
		return convertAndReturn(delegate.decr(key), Converters.identityConverter());
	}

	/*
	 * (non-Javadoc)
	 * @see org.springframework.data.redis.connection.RedisStringCommands#decrBy(byte[], long)
	 */
	@Override
	public Long decrBy(byte[] key, long value) {
		return convertAndReturn(delegate.decrBy(key, value), Converters.identityConverter());
	}

	/*
	 * (non-Javadoc)
	 * @see org.springframework.data.redis.connection.RedisKeyCommands#del(byte[][])
	 */
	@Override
	public Long del(byte[]... keys) {
		return convertAndReturn(delegate.del(keys), Converters.identityConverter());
	}

	/*
	 * (non-Javadoc)
	 * @see org.springframework.data.redis.connection.RedisKeyCommands#unlink(byte[][])
	 */
	@Override
	public Long unlink(byte[]... keys) {
		return convertAndReturn(delegate.unlink(keys), Converters.identityConverter());
	}

	/*
	 * (non-Javadoc)
	 * @see org.springframework.data.redis.connection.RedisTxCommands#discard()
	 */
	@Override
	public void discard() {
		try {
			delegate.discard();
		} finally {
			txConverters.clear();
		}
	}

	/*
	 * (non-Javadoc)
	 * @see org.springframework.data.redis.connection.RedisConnectionCommands#echo(byte[])
	 */
	@Override
	public byte[] echo(byte[] message) {
		return convertAndReturn(delegate.echo(message), Converters.identityConverter());
	}

	/*
	 * (non-Javadoc)
	 * @see org.springframework.data.redis.connection.RedisTxCommands#exec()
	 */
	@Override
	@SuppressWarnings("rawtypes")
	public List<Object> exec() {

		try {
			List<Object> results = delegate.exec();
			if (isPipelined()) {
				pipelineConverters.add(new TransactionResultConverter(new LinkedList<>(txConverters)));
				return results;
			}
			return convertResults(results, txConverters);
		} finally {
			txConverters.clear();
		}
	}

	/*
	 * (non-Javadoc)
	 * @see org.springframework.data.redis.connection.RedisKeyCommands#exists(byte[])
	 */
	@Override
	public Boolean exists(byte[] key) {
		return convertAndReturn(delegate.exists(key), Converters.identityConverter());
	}

	/*
	 * (non-Javadoc)
	 * @see org.springframework.data.redis.connection.StringRedisConnection#exists(String[])
	 */
	@Override
	public Long exists(String... keys) {
		return convertAndReturn(delegate.exists(serializeMulti(keys)), Converters.identityConverter());
	}

	/*
	 * (non-Javadoc)
	 * @see org.springframework.data.redis.connection.RedisKeyCommands#exists(byte[][])
	 */
	@Override
	public Long exists(byte[]... keys) {
		return convertAndReturn(delegate.exists(keys), Converters.identityConverter());
	}

	/*
	 * (non-Javadoc)
	 * @see org.springframework.data.redis.connection.RedisKeyCommands#expire(byte[], long)
	 */
	@Override
	public Boolean expire(byte[] key, long seconds) {
		return convertAndReturn(delegate.expire(key, seconds), Converters.identityConverter());
	}

	/*
	 * (non-Javadoc)
	 * @see org.springframework.data.redis.connection.RedisKeyCommands#expireAt(byte[], long)
	 */
	@Override
	public Boolean expireAt(byte[] key, long unixTime) {
		return convertAndReturn(delegate.expireAt(key, unixTime), Converters.identityConverter());
	}

	/*
	 * (non-Javadoc)
	 * @see org.springframework.data.redis.connection.RedisServerCommands#flushAll()
	 */
	@Override
	public void flushAll() {
		delegate.flushAll();
	}

	/*
	 * (non-Javadoc)
	 * @see org.springframework.data.redis.connection.RedisServerCommands#flushDb()
	 */
	@Override
	public void flushDb() {
		delegate.flushDb();
	}

	/*
	 * (non-Javadoc)
	 * @see org.springframework.data.redis.connection.RedisStringCommands#get(byte[])
	 */
	@Override
	public byte[] get(byte[] key) {
		return convertAndReturn(delegate.get(key), Converters.identityConverter());
	}

	/*
	 * (non-Javadoc)
	 * @see org.springframework.data.redis.connection.RedisStringCommands#getDel(byte[])
	 */
	@Nullable
	@Override
	public byte[] getDel(byte[] key) {
		return convertAndReturn(delegate.getDel(key), Converters.identityConverter());
	}

	/*
	 * (non-Javadoc)
	 * @see org.springframework.data.redis.connection.RedisStringCommands#getDel(byte[])
	 */
	@Nullable
	@Override
	public String getDel(String key) {
		return convertAndReturn(delegate.getDel(serialize(key)), bytesToString);
	}

	/*
	 * (non-Javadoc)
	 * @see org.springframework.data.redis.connection.RedisStringCommands#get(byte[], org.springframework.data.redis.core.types.Expiration)
	 */
	@Nullable
	@Override
	public byte[] getEx(byte[] key, Expiration expiration) {
		return convertAndReturn(delegate.getEx(key, expiration), Converters.identityConverter());
	}

	/*
	 * (non-Javadoc)
	 * @see org.springframework.data.redis.connection.RedisStringCommands#get(byte[], org.springframework.data.redis.core.types.Expiration)
	 */
	@Nullable
	@Override
	public String getEx(String key, Expiration expiration) {
		return convertAndReturn(delegate.getEx(serialize(key), expiration), bytesToString);
	}

	/*
	 * (non-Javadoc)
	 * @see org.springframework.data.redis.connection.RedisStringCommands#getBit(byte[], long)
	 */
	@Override
	public Boolean getBit(byte[] key, long offset) {
		return convertAndReturn(delegate.getBit(key, offset), Converters.identityConverter());
	}

	/*
	 * (non-Javadoc)
	 * @see org.springframework.data.redis.connection.RedisServerCommands#getConfig(java.lang.String)
	 */
	@Override
	public Properties getConfig(String pattern) {
		return convertAndReturn(delegate.getConfig(pattern), Converters.identityConverter());
	}

	/*
	 * (non-Javadoc)
	 * @see org.springframework.data.redis.connection.RedisConnection#getNativeConnection()
	 */
	@Override
	public Object getNativeConnection() {
		return convertAndReturn(delegate.getNativeConnection(), Converters.identityConverter());
	}

	/*
	 * (non-Javadoc)
	 * @see org.springframework.data.redis.connection.RedisStringCommands#getRange(byte[], long, long)
	 */
	@Override
	public byte[] getRange(byte[] key, long start, long end) {
		return convertAndReturn(delegate.getRange(key, start, end), Converters.identityConverter());
	}

	/*
	 * (non-Javadoc)
	 * @see org.springframework.data.redis.connection.RedisStringCommands#getSet(byte[], byte[])
	 */
	@Override
	public byte[] getSet(byte[] key, byte[] value) {
		return convertAndReturn(delegate.getSet(key, value), Converters.identityConverter());
	}

	/*
	 * (non-Javadoc)
	 * @see org.springframework.data.redis.connection.RedisPubSubCommands#getSubscription()
	 */
	@Override
	public Subscription getSubscription() {
		return delegate.getSubscription();
	}

	/*
	 * (non-Javadoc)
	 * @see org.springframework.data.redis.connection.RedisHashCommands#hDel(byte[], byte[][])
	 */
	@Override
	public Long hDel(byte[] key, byte[]... fields) {
		return convertAndReturn(delegate.hDel(key, fields), Converters.identityConverter());
	}

	/*
	 * (non-Javadoc)
	 * @see org.springframework.data.redis.connection.RedisHashCommands#hExists(byte[], byte[])
	 */
	@Override
	public Boolean hExists(byte[] key, byte[] field) {
		return convertAndReturn(delegate.hExists(key, field), Converters.identityConverter());
	}

	/*
	 * (non-Javadoc)
	 * @see org.springframework.data.redis.connection.RedisHashCommands#hGet(byte[], byte[])
	 */
	@Override
	public byte[] hGet(byte[] key, byte[] field) {
		return convertAndReturn(delegate.hGet(key, field), Converters.identityConverter());
	}

	/*
	 * (non-Javadoc)
	 * @see org.springframework.data.redis.connection.RedisHashCommands#hGetAll(byte[])
	 */
	@Override
	public Map<byte[], byte[]> hGetAll(byte[] key) {
		return convertAndReturn(delegate.hGetAll(key), Converters.identityConverter());
	}

	/*
	 * (non-Javadoc)
	 * @see org.springframework.data.redis.connection.RedisHashCommands#hIncrBy(byte[], byte[], long)
	 */
	@Override
	public Long hIncrBy(byte[] key, byte[] field, long delta) {
		return convertAndReturn(delegate.hIncrBy(key, field, delta), Converters.identityConverter());
	}

	/*
	 * (non-Javadoc)
	 * @see org.springframework.data.redis.connection.RedisHashCommands#hIncrBy(byte[], byte[], double)
	 */
	@Override
	public Double hIncrBy(byte[] key, byte[] field, double delta) {
		return convertAndReturn(delegate.hIncrBy(key, field, delta), Converters.identityConverter());
	}

	/*
	 * (non-Javadoc)
	 * @see org.springframework.data.redis.connection.RedisHashCommands#hKeys(byte[])
	 */
	@Override
	public Set<byte[]> hKeys(byte[] key) {
		return convertAndReturn(delegate.hKeys(key), Converters.identityConverter());
	}

	/*
	 * (non-Javadoc)
	 * @see org.springframework.data.redis.connection.RedisHashCommands#hLen(byte[])
	 */
	@Override
	public Long hLen(byte[] key) {
		return convertAndReturn(delegate.hLen(key), Converters.identityConverter());
	}

	/*
	 * (non-Javadoc)
	 * @see org.springframework.data.redis.connection.RedisHashCommands#hMGet(byte[], byte[][])
	 */
	@Override
	public List<byte[]> hMGet(byte[] key, byte[]... fields) {
		return convertAndReturn(delegate.hMGet(key, fields), Converters.identityConverter());
	}

	/*
	 * (non-Javadoc)
	 * @see org.springframework.data.redis.connection.RedisHashCommands#hMSet(byte[], java.util.Map)
	 */
	@Override
	public void hMSet(byte[] key, Map<byte[], byte[]> hashes) {
		delegate.hMSet(key, hashes);
	}

	/*
	 * (non-Javadoc)
	 * @see org.springframework.data.redis.connection.RedisHashCommands#hSet(byte[], byte[], byte[])
	 */
	@Override
	public Boolean hSet(byte[] key, byte[] field, byte[] value) {
		return convertAndReturn(delegate.hSet(key, field, value), Converters.identityConverter());
	}

	/*
	 * (non-Javadoc)
	 * @see org.springframework.data.redis.connection.RedisHashCommands#hSetNX(byte[], byte[], byte[])
	 */
	@Override
	public Boolean hSetNX(byte[] key, byte[] field, byte[] value) {
		return convertAndReturn(delegate.hSetNX(key, field, value), Converters.identityConverter());
	}

	/*
	 * (non-Javadoc)
	 * @see org.springframework.data.redis.connection.RedisHashCommands#hVals(byte[])
	 */
	@Override
	public List<byte[]> hVals(byte[] key) {
		return convertAndReturn(delegate.hVals(key), Converters.identityConverter());
	}

	/*
	 * (non-Javadoc)
	 * @see org.springframework.data.redis.connection.RedisStringCommands#incr(byte[])
	 */
	@Override
	public Long incr(byte[] key) {
		return convertAndReturn(delegate.incr(key), Converters.identityConverter());
	}

	/*
	 * (non-Javadoc)
	 * @see org.springframework.data.redis.connection.RedisStringCommands#incrBy(byte[], long)
	 */
	@Override
	public Long incrBy(byte[] key, long value) {

		return convertAndReturn(delegate.incrBy(key, value), Converters.identityConverter());
	}

	/*
	 * (non-Javadoc)
	 * @see org.springframework.data.redis.connection.RedisStringCommands#incrBy(byte[], double)
	 */
	@Override
	public Double incrBy(byte[] key, double value) {
		return convertAndReturn(delegate.incrBy(key, value), Converters.identityConverter());
	}

	/*
	 * (non-Javadoc)
	 * @see org.springframework.data.redis.connection.RedisServerCommands#info()
	 */
	@Override
	public Properties info() {
		return convertAndReturn(delegate.info(), Converters.identityConverter());
	}

	/*
	 * (non-Javadoc)
	 * @see org.springframework.data.redis.connection.RedisServerCommands#info(java.lang.String)
	 */
	@Override
	public Properties info(String section) {
		return convertAndReturn(delegate.info(section), Converters.identityConverter());
	}

	/*
	 * (non-Javadoc)
	 * @see org.springframework.data.redis.connection.RedisConnection#isClosed()
	 */
	@Override
	public boolean isClosed() {
		return delegate.isClosed();
	}

	/*
	 * (non-Javadoc)
	 * @see org.springframework.data.redis.connection.RedisConnection#isQueueing()
	 */
	@Override
	public boolean isQueueing() {
		return delegate.isQueueing();
	}

	/*
	 * (non-Javadoc)
	 * @see org.springframework.data.redis.connection.RedisPubSubCommands#isSubscribed()
	 */
	@Override
	public boolean isSubscribed() {
		return delegate.isSubscribed();
	}

	/*
	 * (non-Javadoc)
	 * @see org.springframework.data.redis.connection.RedisKeyCommands#keys(byte[])
	 */
	@Override
	public Set<byte[]> keys(byte[] pattern) {
		return convertAndReturn(delegate.keys(pattern), Converters.identityConverter());
	}

	/*
	 * (non-Javadoc)
	 * @see org.springframework.data.redis.connection.RedisServerCommands#lastSave()
	 */
	@Override
	public Long lastSave() {
		return convertAndReturn(delegate.lastSave(), Converters.identityConverter());
	}

	/*
	 * (non-Javadoc)
	 * @see org.springframework.data.redis.connection.RedisListCommands#lIndex(byte[], long)
	 */
	@Override
	public byte[] lIndex(byte[] key, long index) {
		return convertAndReturn(delegate.lIndex(key, index), Converters.identityConverter());
	}

	/*
	 * (non-Javadoc)
	 * @see org.springframework.data.redis.connection.RedisListCommands#lInsert(byte[], org.springframework.data.redis.connection.RedisListCommands.Position, byte[], byte[])
	 */
	@Override
	public Long lInsert(byte[] key, Position where, byte[] pivot, byte[] value) {
		return convertAndReturn(delegate.lInsert(key, where, pivot, value), Converters.identityConverter());
	}

	/*
	 * (non-Javadoc)
	 * @see org.springframework.data.redis.connection.RedisListCommands#lMove(byte[], byte[], org.springframework.data.redis.connection.RedisListCommands.Direction, org.springframework.data.redis.connection.RedisListCommands.Direction)
	 */
	@Override
	public byte[] lMove(byte[] sourceKey, byte[] destinationKey, Direction from, Direction to) {
		return convertAndReturn(delegate.lMove(sourceKey, destinationKey, from, to), Converters.identityConverter());
	}

	/*
	 * (non-Javadoc)
	 * @see org.springframework.data.redis.connection.RedisListCommands#bLMove(byte[], byte[], org.springframework.data.redis.connection.RedisListCommands.Direction, org.springframework.data.redis.connection.RedisListCommands.Direction, double)
	 */
	@Override
	public byte[] bLMove(byte[] sourceKey, byte[] destinationKey, Direction from, Direction to, double timeout) {
		return convertAndReturn(delegate.bLMove(sourceKey, destinationKey, from, to, timeout),
				Converters.identityConverter());
	}

	/*
	 * (non-Javadoc)
	 * @see org.springframework.data.redis.connection.StringRedisConnection#lMove(java.lang.String, java.lang.String, org.springframework.data.redis.connection.RedisListCommands.Direction, org.springframework.data.redis.connection.RedisListCommands.Direction)
	 */
	@Override
	public String lMove(String sourceKey, String destinationKey, Direction from, Direction to) {
		return convertAndReturn(delegate.lMove(serialize(sourceKey), serialize(destinationKey), from, to), bytesToString);
	}

	/*
	 * (non-Javadoc)
	 * @see org.springframework.data.redis.connection.StringRedisConnection#bLMove(java.lang.String, java.lang.String, org.springframework.data.redis.connection.RedisListCommands.Direction, org.springframework.data.redis.connection.RedisListCommands.Direction, double)
	 */
	@Override
	public String bLMove(String sourceKey, String destinationKey, Direction from, Direction to, double timeout) {
		return convertAndReturn(delegate.bLMove(serialize(sourceKey), serialize(destinationKey), from, to, timeout),
				bytesToString);
	}

	/*
	 * (non-Javadoc)
	 * @see org.springframework.data.redis.connection.RedisListCommands#lLen(byte[])
	 */
	@Override
	public Long lLen(byte[] key) {
		return convertAndReturn(delegate.lLen(key), Converters.identityConverter());
	}

	/*
	 * (non-Javadoc)
	 * @see org.springframework.data.redis.connection.RedisListCommands#lPop(byte[])
	 */
	@Override
	public byte[] lPop(byte[] key) {
		return convertAndReturn(delegate.lPop(key), Converters.identityConverter());
	}

	/*
	 * (non-Javadoc)
	 * @see org.springframework.data.redis.connection.RedisListCommands#lPop(byte[], long)
	 */
	@Override
	public List<byte[]> lPop(byte[] key, long count) {
		return convertAndReturn(delegate.lPop(key, count), Converters.identityConverter());
	}

	/*
	 * (non-Javadoc)
	 * @see org.springframework.data.redis.connection.RedisListCommands#lPos(byte[], byte[], java.lang.Integer, java.lang.Integer)
	 */
	@Override
	public List<Long> lPos(byte[] key, byte[] element, @Nullable Integer rank, @Nullable Integer count) {
		return convertAndReturn(delegate.lPos(key, element, rank, count), Converters.identityConverter());
	}

	/*
	 * (non-Javadoc)
	 * @see org.springframework.data.redis.connection.RedisListCommands#lPush(byte[], byte[][])
	 */
	@Override
	public Long lPush(byte[] key, byte[]... values) {
		return convertAndReturn(delegate.lPush(key, values), Converters.identityConverter());
	}

	/*
	 * (non-Javadoc)
	 * @see org.springframework.data.redis.connection.RedisListCommands#lPushX(byte[], byte[])
	 */
	@Override
	public Long lPushX(byte[] key, byte[] value) {
		return convertAndReturn(delegate.lPushX(key, value), Converters.identityConverter());
	}

	/*
	 * (non-Javadoc)
	 * @see org.springframework.data.redis.connection.RedisListCommands#lRange(byte[], long, long)
	 */
	@Override
	public List<byte[]> lRange(byte[] key, long start, long end) {
		return convertAndReturn(delegate.lRange(key, start, end), Converters.identityConverter());
	}

	/*
	 * (non-Javadoc)
	 * @see org.springframework.data.redis.connection.RedisListCommands#lRem(byte[], long, byte[])
	 */
	@Override
	public Long lRem(byte[] key, long count, byte[] value) {

		return convertAndReturn(delegate.lRem(key, count, value), Converters.identityConverter());
	}

	/*
	 * (non-Javadoc)
	 * @see org.springframework.data.redis.connection.RedisListCommands#lSet(byte[], long, byte[])
	 */
	@Override
	public void lSet(byte[] key, long index, byte[] value) {
		delegate.lSet(key, index, value);
	}

	/*
	 * (non-Javadoc)
	 * @see org.springframework.data.redis.connection.RedisListCommands#lTrim(byte[], long, long)
	 */
	@Override
	public void lTrim(byte[] key, long start, long end) {
		delegate.lTrim(key, start, end);
	}

	/*
	 * (non-Javadoc)
	 * @see org.springframework.data.redis.connection.RedisStringCommands#mGet(byte[][])
	 */
	@Override
	public List<byte[]> mGet(byte[]... keys) {
		return convertAndReturn(delegate.mGet(keys), Converters.identityConverter());
	}

	/*
	 * (non-Javadoc)
	 * @see org.springframework.data.redis.connection.RedisStringCommands#mSet(java.util.Map)
	 */
	@Override
	public Boolean mSet(Map<byte[], byte[]> tuple) {
		return convertAndReturn(delegate.mSet(tuple), Converters.identityConverter());
	}

	/*
	 * (non-Javadoc)
	 * @see org.springframework.data.redis.connection.RedisStringCommands#mSetNX(java.util.Map)
	 */
	@Override
	public Boolean mSetNX(Map<byte[], byte[]> tuple) {
		return convertAndReturn(delegate.mSetNX(tuple), Converters.identityConverter());
	}

	/*
	 * (non-Javadoc)
	 * @see org.springframework.data.redis.connection.RedisTxCommands#multi()
	 */
	@Override
	public void multi() {
		delegate.multi();
	}

	/*
	 * (non-Javadoc)
	 * @see org.springframework.data.redis.connection.RedisKeyCommands#persist(byte[])
	 */
	@Override
	public Boolean persist(byte[] key) {
		return convertAndReturn(delegate.persist(key), Converters.identityConverter());
	}

	/*
	 * (non-Javadoc)
	 * @see org.springframework.data.redis.connection.RedisKeyCommands#move(byte[], int)
	 */
	@Override
	public Boolean move(byte[] key, int dbIndex) {
		return convertAndReturn(delegate.move(key, dbIndex), Converters.identityConverter());
	}

	/*
	 * (non-Javadoc)
	 * @see org.springframework.data.redis.connection.RedisConnectionCommands#ping()
	 */
	@Override
	public String ping() {
		return convertAndReturn(delegate.ping(), Converters.identityConverter());
	}

	/*
	 * (non-Javadoc)
	 * @see org.springframework.data.redis.connection.RedisPubSubCommands#pSubscribe(org.springframework.data.redis.connection.MessageListener, byte[][])
	 */
	@Override
	public void pSubscribe(MessageListener listener, byte[]... patterns) {
		delegate.pSubscribe(listener, patterns);
	}

	/*
	 * (non-Javadoc)
	 * @see org.springframework.data.redis.connection.RedisPubSubCommands#publish(byte[], byte[])
	 */
	@Override
	public Long publish(byte[] channel, byte[] message) {
		return convertAndReturn(delegate.publish(channel, message), Converters.identityConverter());
	}

	/*
	 * (non-Javadoc)
	 * @see org.springframework.data.redis.connection.RedisKeyCommands#randomKey()
	 */
	@Override
	public byte[] randomKey() {
		return convertAndReturn(delegate.randomKey(), Converters.identityConverter());
	}

	/*
	 * (non-Javadoc)
	 * @see org.springframework.data.redis.connection.RedisKeyCommands#rename(byte[], byte[])
	 */
	@Override
	public void rename(byte[] sourceKey, byte[] targetKey) {
		delegate.rename(sourceKey, targetKey);
	}

	/*
	 * (non-Javadoc)
	 * @see org.springframework.data.redis.connection.RedisKeyCommands#renameNX(byte[], byte[])
	 */
	@Override
	public Boolean renameNX(byte[] sourceKey, byte[] targetKey) {
		return convertAndReturn(delegate.renameNX(sourceKey, targetKey), Converters.identityConverter());
	}

	/*
	 * (non-Javadoc)
	 * @see org.springframework.data.redis.connection.RedisServerCommands#resetConfigStats()
	 */
	@Override
	public void resetConfigStats() {
		delegate.resetConfigStats();
	}

	/*
	 * (non-Javadoc)
	 * @see org.springframework.data.redis.connection.RedisServerCommands#rewriteConfig()
	 */
	@Override
	public void rewriteConfig() {
		delegate.rewriteConfig();
	}

	/*
	 * (non-Javadoc)
	 * @see org.springframework.data.redis.connection.RedisListCommands#rPop(byte[])
	 */
	@Override
	public byte[] rPop(byte[] key) {
		return convertAndReturn(delegate.rPop(key), Converters.identityConverter());
	}

	/*
	 * (non-Javadoc)
	 * @see org.springframework.data.redis.connection.RedisListCommands#rPop(byte[], long)
	 */
	@Override
	public List<byte[]> rPop(byte[] key, long count) {
		return convertAndReturn(delegate.rPop(key, count), Converters.identityConverter());
	}

	/*
	 * (non-Javadoc)
	 * @see org.springframework.data.redis.connection.RedisListCommands#rPopLPush(byte[], byte[])
	 */
	@Override
	public byte[] rPopLPush(byte[] srcKey, byte[] dstKey) {
		return convertAndReturn(delegate.rPopLPush(srcKey, dstKey), Converters.identityConverter());
	}

	/*
	 * (non-Javadoc)
	 * @see org.springframework.data.redis.connection.RedisListCommands#rPush(byte[], byte[][])
	 */
	@Override
	public Long rPush(byte[] key, byte[]... values) {
		return convertAndReturn(delegate.rPush(key, values), Converters.identityConverter());
	}

	/*
	 * (non-Javadoc)
	 * @see org.springframework.data.redis.connection.RedisListCommands#rPushX(byte[], byte[])
	 */
	@Override
	public Long rPushX(byte[] key, byte[] value) {
		return convertAndReturn(delegate.rPushX(key, value), Converters.identityConverter());
	}

	/*
	 * (non-Javadoc)
	 * @see org.springframework.data.redis.connection.RedisSetCommands#sAdd(byte[], byte[][])
	 */
	@Override
	public Long sAdd(byte[] key, byte[]... values) {
		return convertAndReturn(delegate.sAdd(key, values), Converters.identityConverter());
	}

	/*
	 * (non-Javadoc)
	 * @see org.springframework.data.redis.connection.RedisServerCommands#save()
	 */
	@Override
	public void save() {
		delegate.save();
	}

	/*
	 * (non-Javadoc)
	 * @see org.springframework.data.redis.connection.RedisSetCommands#sCard(byte[])
	 */
	@Override
	public Long sCard(byte[] key) {
		return convertAndReturn(delegate.sCard(key), Converters.identityConverter());
	}

	/*
	 * (non-Javadoc)
	 * @see org.springframework.data.redis.connection.RedisSetCommands#sDiff(byte[][])
	 */
	@Override
	public Set<byte[]> sDiff(byte[]... keys) {
		return convertAndReturn(delegate.sDiff(keys), Converters.identityConverter());
	}

	/*
	 * (non-Javadoc)
	 * @see org.springframework.data.redis.connection.RedisSetCommands#sDiffStore(byte[], byte[][])
	 */
	@Override
	public Long sDiffStore(byte[] destKey, byte[]... keys) {
		return convertAndReturn(delegate.sDiffStore(destKey, keys), Converters.identityConverter());
	}

	/*
	 * (non-Javadoc)
	 * @see org.springframework.data.redis.connection.RedisConnectionCommands#select(int)
	 */
	@Override
	public void select(int dbIndex) {
		delegate.select(dbIndex);
	}

	/*
	 * (non-Javadoc)
	 * @see org.springframework.data.redis.connection.RedisStringCommands#set(byte[], byte[])
	 */
	@Override
	public Boolean set(byte[] key, byte[] value) {
		return convertAndReturn(delegate.set(key, value), Converters.identityConverter());
	}

	/*
	 * (non-Javadoc)
	 * @see org.springframework.data.redis.connection.RedisStringCommands#set(byte[], byte[], org.springframework.data.redis.core.types.Expiration, org.springframework.data.redis.connection.RedisStringCommands.SetOptions)
	 */
	@Override
	public Boolean set(byte[] key, byte[] value, Expiration expiration, SetOption option) {
		return convertAndReturn(delegate.set(key, value, expiration, option), Converters.identityConverter());
	}

	/*
	 * (non-Javadoc)
	 * @see org.springframework.data.redis.connection.RedisStringCommands#setBit(byte[], long, boolean)
	 */
	@Override
	public Boolean setBit(byte[] key, long offset, boolean value) {
		return convertAndReturn(delegate.setBit(key, offset, value), Converters.identityConverter());
	}

	/*
	 * (non-Javadoc)
	 * @see org.springframework.data.redis.connection.RedisServerCommands#setConfig(java.lang.String, java.lang.String)
	 */
	@Override
	public void setConfig(String param, String value) {
		delegate.setConfig(param, value);
	}

	/*
	 * (non-Javadoc)
	 * @see org.springframework.data.redis.connection.RedisStringCommands#setEx(byte[], long, byte[])
	 */
	@Override
	public Boolean setEx(byte[] key, long seconds, byte[] value) {
		return convertAndReturn(delegate.setEx(key, seconds, value), Converters.identityConverter());
	}

	/*
	 * (non-Javadoc)
	 * @see org.springframework.data.redis.connection.RedisStringCommands#pSetEx(byte[], long, byte[])
	 */
	@Override
	public Boolean pSetEx(byte[] key, long milliseconds, byte[] value) {
		return convertAndReturn(delegate.pSetEx(key, milliseconds, value), Converters.identityConverter());
	}

	/*
	 * (non-Javadoc)
	 * @see org.springframework.data.redis.connection.RedisStringCommands#setNX(byte[], byte[])
	 */
	@Override
	public Boolean setNX(byte[] key, byte[] value) {
		return convertAndReturn(delegate.setNX(key, value), Converters.identityConverter());
	}

	/*
	 * (non-Javadoc)
	 * @see org.springframework.data.redis.connection.RedisStringCommands#setRange(byte[], byte[], long)
	 */
	@Override
	public void setRange(byte[] key, byte[] value, long start) {
		delegate.setRange(key, value, start);
	}

	/*
	 * (non-Javadoc)
	 * @see org.springframework.data.redis.connection.RedisServerCommands#shutdown()
	 */
	@Override
	public void shutdown() {
		delegate.shutdown();
	}

	/*
	 * (non-Javadoc)
	 * @see org.springframework.data.redis.connection.RedisServerCommands#shutdown(org.springframework.data.redis.connection.RedisServerCommands.ShutdownOption)
	 */
	@Override
	public void shutdown(ShutdownOption option) {
		delegate.shutdown(option);
	}

	/*
	 * (non-Javadoc)
	 * @see org.springframework.data.redis.connection.RedisSetCommands#sInter(byte[][])
	 */
	@Override
	public Set<byte[]> sInter(byte[]... keys) {
		return convertAndReturn(delegate.sInter(keys), Converters.identityConverter());
	}

	/*
	 * (non-Javadoc)
	 * @see org.springframework.data.redis.connection.RedisSetCommands#sInterStore(byte[], byte[][])
	 */
	@Override
	public Long sInterStore(byte[] destKey, byte[]... keys) {
		return convertAndReturn(delegate.sInterStore(destKey, keys), Converters.identityConverter());
	}

	/*
	 * (non-Javadoc)
	 * @see org.springframework.data.redis.connection.RedisSetCommands#sIsMember(byte[], byte[])
	 */
	@Override
	public Boolean sIsMember(byte[] key, byte[] value) {
		return convertAndReturn(delegate.sIsMember(key, value), Converters.identityConverter());
	}

	/*
	 * (non-Javadoc)
	 * @see org.springframework.data.redis.connection.RedisSetCommands#sIsMember(byte[], byte[]...)
	 */
	@Override
	public List<Boolean> sMIsMember(byte[] key, byte[]... values) {
		return convertAndReturn(delegate.sMIsMember(key, values), Converters.identityConverter());
	}

	/*
	 * (non-Javadoc)
	 * @see org.springframework.data.redis.connection.RedisSetCommands#sMembers(byte[])
	 */
	@Override
	public Set<byte[]> sMembers(byte[] key) {
		return convertAndReturn(delegate.sMembers(key), Converters.identityConverter());
	}

	/*
	 * (non-Javadoc)
	 * @see org.springframework.data.redis.connection.RedisSetCommands#sMove(byte[], byte[], byte[])
	 */
	@Override
	public Boolean sMove(byte[] srcKey, byte[] destKey, byte[] value) {
		return convertAndReturn(delegate.sMove(srcKey, destKey, value), Converters.identityConverter());
	}

	/*
	 * (non-Javadoc)
	 * @see org.springframework.data.redis.connection.RedisKeyCommands#sort(byte[], org.springframework.data.redis.connection.SortParameters, byte[])
	 */
	@Override
	public Long sort(byte[] key, SortParameters params, byte[] storeKey) {
		return convertAndReturn(delegate.sort(key, params, storeKey), Converters.identityConverter());
	}

	/*
	 * (non-Javadoc)
	 * @see org.springframework.data.redis.connection.RedisKeyCommands#sort(byte[], org.springframework.data.redis.connection.SortParameters)
	 */
	@Override
	public List<byte[]> sort(byte[] key, SortParameters params) {
		return convertAndReturn(delegate.sort(key, params), Converters.identityConverter());
	}

	/*
	 * (non-Javadoc)
	 * @see org.springframework.data.redis.connection.StringRedisConnection#encoding(byte[])
	 */
	@Override
	public ValueEncoding encodingOf(byte[] key) {
		return convertAndReturn(delegate.encodingOf(key), Converters.identityConverter());
	}

	/*
	 * (non-Javadoc)
	 * @see org.springframework.data.redis.connection.StringRedisConnection#idletime(byte[])
	 */
	@Override
	public Duration idletime(byte[] key) {
		return convertAndReturn(delegate.idletime(key), Converters.identityConverter());
	}

	/*
	 * (non-Javadoc)
	 * @see org.springframework.data.redis.connection.StringRedisConnection#refcount(byte[])
	 */
	@Override
	public Long refcount(byte[] key) {
		return convertAndReturn(delegate.refcount(key), Converters.identityConverter());
	}

	/*
	 * (non-Javadoc)
	 * @see org.springframework.data.redis.connection.RedisSetCommands#sPop(byte[])
	 */
	@Override
	public byte[] sPop(byte[] key) {
		return convertAndReturn(delegate.sPop(key), Converters.identityConverter());
	}

	/*
	 * (non-Javadoc)
	 * @see org.springframework.data.redis.connection.RedisSetCommands#sPop(byte[], long)
	 */
	@Override
	public List<byte[]> sPop(byte[] key, long count) {
		return convertAndReturn(delegate.sPop(key, count), Converters.identityConverter());
	}

	/*
	 * (non-Javadoc)
	 * @see org.springframework.data.redis.connection.RedisSetCommands#sRandMember(byte[])
	 */
	@Override
	public byte[] sRandMember(byte[] key) {
		return convertAndReturn(delegate.sRandMember(key), Converters.identityConverter());
	}

	/*
	 * (non-Javadoc)
	 * @see org.springframework.data.redis.connection.RedisSetCommands#sRandMember(byte[], long)
	 */
	@Override
	public List<byte[]> sRandMember(byte[] key, long count) {
		return convertAndReturn(delegate.sRandMember(key, count), Converters.identityConverter());
	}

	/*
	 * (non-Javadoc)
	 * @see org.springframework.data.redis.connection.RedisSetCommands#sRem(byte[], byte[][])
	 */
	@Override
	public Long sRem(byte[] key, byte[]... values) {
		return convertAndReturn(delegate.sRem(key, values), Converters.identityConverter());
	}

	/*
	 * (non-Javadoc)
	 * @see org.springframework.data.redis.connection.RedisStringCommands#strLen(byte[])
	 */
	@Override
	public Long strLen(byte[] key) {
		return convertAndReturn(delegate.strLen(key), Converters.identityConverter());
	}

	/*
	 * (non-Javadoc)
	 * @see org.springframework.data.redis.connection.RedisStringCommands#bitCount(byte[])
	 */
	@Override
	public Long bitCount(byte[] key) {
		return convertAndReturn(delegate.bitCount(key), Converters.identityConverter());
	}

	/*
	 * (non-Javadoc)
	 * @see org.springframework.data.redis.connection.RedisStringCommands#bitCount(byte[], long, long)
	 */
	@Override
	public Long bitCount(byte[] key, long start, long end) {
		return convertAndReturn(delegate.bitCount(key, start, end), Converters.identityConverter());
	}

	/*
	 * (non-Javadoc)
	 * @see org.springframework.data.redis.connection.RedisStringCommands#bitOp(org.springframework.data.redis.connection.RedisStringCommands.BitOperation, byte[], byte[][])
	 */
	@Override
	public Long bitOp(BitOperation op, byte[] destination, byte[]... keys) {
		return convertAndReturn(delegate.bitOp(op, destination, keys), Converters.identityConverter());
	}

	/*
	 * (non-Javadoc)
	 * @see org.springframework.data.redis.connection.StringRedisConnection#bitPos(byte[], boolean, org.springframework.data.domain.Range)
	 */
	@Nullable
	@Override
	public Long bitPos(byte[] key, boolean bit, org.springframework.data.domain.Range<Long> range) {
		return convertAndReturn(delegate.bitPos(key, bit, range), Converters.identityConverter());
	}

	/*
	 * (non-Javadoc)
	 * @see org.springframework.data.redis.connection.RedisPubSubCommands#subscribe(org.springframework.data.redis.connection.MessageListener, byte[][])
	 */
	@Override
	public void subscribe(MessageListener listener, byte[]... channels) {
		delegate.subscribe(listener, channels);
	}

	/*
	 * (non-Javadoc)
	 * @see org.springframework.data.redis.connection.RedisSetCommands#sUnion(byte[][])
	 */
	@Override
	public Set<byte[]> sUnion(byte[]... keys) {
		return convertAndReturn(delegate.sUnion(keys), Converters.identityConverter());
	}

	/*
	 * (non-Javadoc)
	 * @see org.springframework.data.redis.connection.RedisSetCommands#sUnionStore(byte[], byte[][])
	 */
	@Override
	public Long sUnionStore(byte[] destKey, byte[]... keys) {
		return convertAndReturn(delegate.sUnionStore(destKey, keys), Converters.identityConverter());
	}

	/*
	 * (non-Javadoc)
	 * @see org.springframework.data.redis.connection.RedisKeyCommands#ttl(byte[])
	 */
	@Override
	public Long ttl(byte[] key) {
		return convertAndReturn(delegate.ttl(key), Converters.identityConverter());
	}

	/*
	 * (non-Javadoc)
	 * @see org.springframework.data.redis.connection.RedisKeyCommands#ttl(byte[], java.util.concurrent.TimeUnit)
	 */
	@Override
	public Long ttl(byte[] key, TimeUnit timeUnit) {
		return convertAndReturn(delegate.ttl(key, timeUnit), Converters.identityConverter());
	}

	/*
	 * (non-Javadoc)
	 * @see org.springframework.data.redis.connection.RedisKeyCommands#type(byte[])
	 */
	@Override
	public DataType type(byte[] key) {
		return convertAndReturn(delegate.type(key), Converters.identityConverter());
	}

	/*
	 * (non-Javadoc)
	 * @see org.springframework.data.redis.connection.RedisKeyCommands#touch(byte[][])
	 */
	@Override
	public Long touch(byte[]... keys) {
		return convertAndReturn(delegate.touch(keys), Converters.identityConverter());
	}

	/*
	 * (non-Javadoc)
	 * @see org.springframework.data.redis.connection.RedisTxCommands#unwatch()
	 */
	@Override
	public void unwatch() {
		delegate.unwatch();
	}

	/*
	 * (non-Javadoc)
	 * @see org.springframework.data.redis.connection.RedisTxCommands#watch(byte[][])
	 */
	@Override
	public void watch(byte[]... keys) {
		delegate.watch(keys);
	}

	/*
	 * (non-Javadoc)
	 * @see org.springframework.data.redis.connection.RedisZSetCommands#zAdd(byte[], double, byte[], org.springframework.data.redis.connection.RedisZSetCommands.ZAddArgs)
	 */
	@Override
	public Boolean zAdd(byte[] key, double score, byte[] value, ZAddArgs args) {
		return convertAndReturn(delegate.zAdd(key, score, value, args), Converters.identityConverter());
	}

	/*
	 * (non-Javadoc)
	 * @see org.springframework.data.redis.connection.RedisZSetCommands#zAdd(byte[], java.util.Set, org.springframework.data.redis.connection.RedisZSetCommands.ZAddArgs)
	 */
	@Override
	public Long zAdd(byte[] key, Set<Tuple> tuples, ZAddArgs args) {
		return convertAndReturn(delegate.zAdd(key, tuples, args), Converters.identityConverter());
	}

	/*
	 * (non-Javadoc)
	 * @see org.springframework.data.redis.connection.RedisZSetCommands#zCard(byte[])
	 */
	@Override
	public Long zCard(byte[] key) {
		return convertAndReturn(delegate.zCard(key), Converters.identityConverter());
	}

	/*
	 * (non-Javadoc)
	 * @see org.springframework.data.redis.connection.RedisZSetCommands#zCount(byte[], double, double)
	 */
	@Override
	public Long zCount(byte[] key, double min, double max) {
		return convertAndReturn(delegate.zCount(key, min, max), Converters.identityConverter());
	}

	/*
	 * (non-Javadoc)
	 * @see org.springframework.data.redis.connection.RedisZSetCommands#zCount(byte[], org.springframework.data.redis.connection.RedisZSetCommands.Range)
	 */
	@Override
	public Long zCount(byte[] key, Range range) {
		return convertAndReturn(delegate.zCount(key, range), Converters.identityConverter());
	}

	/*
	 * (non-Javadoc)
	 * @see org.springframework.data.redis.connection.RedisZSetCommands#zIncrBy(byte[], double, byte[])
	 */
	@Override
	public Double zIncrBy(byte[] key, double increment, byte[] value) {
		return convertAndReturn(delegate.zIncrBy(key, increment, value), Converters.identityConverter());
	}

	/*
	 * (non-Javadoc)
	 * @see org.springframework.data.redis.connection.RedisZSetCommands#zDiff(byte[][])
	 */
	@Nullable
	@Override
	public Set<byte[]> zDiff(byte[]... sets) {
		return convertAndReturn(delegate.zDiff(sets), Converters.identityConverter());
	}

	/*
	 * (non-Javadoc)
	 * @see org.springframework.data.redis.connection.RedisZSetCommands#zDiffWithScores(byte[][])
	 */
	@Nullable
	@Override
	public Set<Tuple> zDiffWithScores(byte[]... sets) {
		return convertAndReturn(delegate.zDiffWithScores(sets), Converters.identityConverter());
	}

	/*
	 * (non-Javadoc)
	 * @see org.springframework.data.redis.connection.RedisZSetCommands#zDiffStore(byte[], byte[][])
	 */
	@Nullable
	@Override
	public Long zDiffStore(byte[] destKey, byte[]... sets) {
		return convertAndReturn(delegate.zDiffStore(destKey, sets), Converters.identityConverter());
	}

	/*
	 * (non-Javadoc)
	 * @see org.springframework.data.redis.connection.StringRedisConnection#zDiff(java.lang.String[])
	 */
	@Nullable
	@Override
	public Set<String> zDiff(String... sets) {
		return convertAndReturn(delegate.zDiff(serializeMulti(sets)), byteSetToStringSet);
	}

	/*
	 * (non-Javadoc)
	 * @see org.springframework.data.redis.connection.StringRedisConnection#zDiffWithScores(java.lang.String[])
	 */
	@Nullable
	@Override
	public Set<StringTuple> zDiffWithScores(String... sets) {
		return convertAndReturn(delegate.zDiffWithScores(serializeMulti(sets)), tupleToStringTuple);
	}

	/*
	 * (non-Javadoc)
	 * @see org.springframework.data.redis.connection.StringRedisConnection#zDiffStore(java.lang.String, java.lang.String[])
	 */
	@Nullable
	@Override
	public Long zDiffStore(String destKey, String... sets) {
		return convertAndReturn(delegate.zDiffStore(serialize(destKey), serializeMulti(sets)),
				Converters.identityConverter());
	}

	/*
	 * (non-Javadoc)
	 * @see org.springframework.data.redis.connection.RedisZSetCommands#zInter(byte[][])
	 */
	@Nullable
	@Override
	public Set<byte[]> zInter(byte[]... sets) {
		return convertAndReturn(delegate.zInter(sets), Converters.identityConverter());
	}

	/*
	 * (non-Javadoc)
	 * @see org.springframework.data.redis.connection.RedisZSetCommands#zInterWithScores(byte[][])
	 */
	@Nullable
	@Override
	public Set<Tuple> zInterWithScores(byte[]... sets) {
		return convertAndReturn(delegate.zInterWithScores(sets), Converters.identityConverter());
	}

	/*
	 * (non-Javadoc)
	 * @see org.springframework.data.redis.connection.RedisZSetCommands#zInterWithScores(org.springframework.data.redis.connection.RedisZSetCommands.Aggregate, org.springframework.data.redis.connection.RedisZSetCommands.Weights, byte[][])
	 */
	@Nullable
	@Override
	public Set<Tuple> zInterWithScores(Aggregate aggregate, Weights weights, byte[]... sets) {
		return convertAndReturn(delegate.zInterWithScores(aggregate, weights, sets), Converters.identityConverter());
	}

	/*
	 * (non-Javadoc)
	 * @see org.springframework.data.redis.connection.StringRedisConnection#zInter(java.lang.String[])
	 */
	@Nullable
	@Override
	public Set<String> zInter(String... sets) {
		return convertAndReturn(delegate.zInter(serializeMulti(sets)), byteSetToStringSet);
	}

	/*
	 * (non-Javadoc)
	 * @see org.springframework.data.redis.connection.StringRedisConnection#zInterWithScores(java.lang.String[])
	 */
	@Nullable
	@Override
	public Set<StringTuple> zInterWithScores(String... sets) {
		return convertAndReturn(delegate.zInterWithScores(serializeMulti(sets)), tupleToStringTuple);
	}

	/*
	 * (non-Javadoc)
	 * @see org.springframework.data.redis.connection.StringRedisConnection#zInterWithScores(org.springframework.data.redis.connection.RedisZSetCommands.Aggregate, org.springframework.data.redis.connection.RedisZSetCommands.Weights, java.lang.String[])
	 */
	@Nullable
	@Override
	public Set<StringTuple> zInterWithScores(Aggregate aggregate, Weights weights, String... sets) {
		return convertAndReturn(delegate.zInterWithScores(aggregate, weights, serializeMulti(sets)), tupleToStringTuple);
	}

	/*
	 * (non-Javadoc)
	 * @see org.springframework.data.redis.connection.RedisZSetCommands#zInterStore(byte[], org.springframework.data.redis.connection.RedisZSetCommands.Aggregate, org.springframework.data.redis.connection.RedisZSetCommands.Weights, byte[][])
	 */
	@Override
	public Long zInterStore(byte[] destKey, Aggregate aggregate, Weights weights, byte[]... sets) {
		return convertAndReturn(delegate.zInterStore(destKey, aggregate, weights, sets), Converters.identityConverter());
	}

	/*
	 * (non-Javadoc)
	 * @see org.springframework.data.redis.connection.RedisZSetCommands#zInterStore(byte[], byte[][])
	 */
	@Override
	public Long zInterStore(byte[] destKey, byte[]... sets) {
		return convertAndReturn(delegate.zInterStore(destKey, sets), Converters.identityConverter());
	}

	/*
	 * (non-Javadoc)
	 * @see org.springframework.data.redis.connection.RedisZSetCommands#zRange(byte[], long, long)
	 */
	@Override
	public Set<byte[]> zRange(byte[] key, long start, long end) {
		return convertAndReturn(delegate.zRange(key, start, end), Converters.identityConverter());
	}

	/*
	 * (non-Javadoc)
	 * @see org.springframework.data.redis.connection.RedisZSetCommands#zRangeByScore(byte[], double, double, long, long)
	 */
	@Override
	public Set<byte[]> zRangeByScore(byte[] key, double min, double max, long offset, long count) {
		return convertAndReturn(delegate.zRangeByScore(key, min, max, offset, count), Converters.identityConverter());
	}

	/*
	 * (non-Javadoc)
	 * @see org.springframework.data.redis.connection.RedisZSetCommands#zRangeByScore(byte[], org.springframework.data.redis.connection.RedisZSetCommands.Range)
	 */
	@Override
	public Set<byte[]> zRangeByScore(byte[] key, Range range) {
		return convertAndReturn(delegate.zRangeByScore(key, range), Converters.identityConverter());
	}

	/*
	 * (non-Javadoc)
	 * @see org.springframework.data.redis.connection.RedisZSetCommands#zRangeByScore(byte[], org.springframework.data.redis.connection.RedisZSetCommands.Range, org.springframework.data.redis.connection.RedisZSetCommands.Limit)
	 */
	@Override
	public Set<byte[]> zRangeByScore(byte[] key, Range range, Limit limit) {
		return convertAndReturn(delegate.zRangeByScore(key, range, limit), Converters.identityConverter());
	}

	/*
	 * (non-Javadoc)
	 * @see org.springframework.data.redis.connection.RedisZSetCommands#zRangeByScoreWithScores(byte[], org.springframework.data.redis.connection.RedisZSetCommands.Range)
	 */
	@Override
	public Set<Tuple> zRangeByScoreWithScores(byte[] key, Range range) {
		return convertAndReturn(delegate.zRangeByScoreWithScores(key, range), Converters.identityConverter());
	}

	/*
	 * (non-Javadoc)
	 * @see org.springframework.data.redis.connection.RedisZSetCommands#zRangeByScore(byte[], double, double)
	 */
	@Override
	public Set<byte[]> zRangeByScore(byte[] key, double min, double max) {
		return convertAndReturn(delegate.zRangeByScore(key, min, max), Converters.identityConverter());
	}

	/*
	 * (non-Javadoc)
	 * @see org.springframework.data.redis.connection.RedisZSetCommands#zRangeByScoreWithScores(byte[], double, double, long, long)
	 */
	@Override
	public Set<Tuple> zRangeByScoreWithScores(byte[] key, double min, double max, long offset, long count) {
		return convertAndReturn(delegate.zRangeByScoreWithScores(key, min, max, offset, count),
				Converters.identityConverter());
	}

	/*
	 * (non-Javadoc)
	 * @see org.springframework.data.redis.connection.RedisZSetCommands#zRangeByScoreWithScores(byte[], org.springframework.data.redis.connection.RedisZSetCommands.Range, org.springframework.data.redis.connection.RedisZSetCommands.Limit)
	 */
	@Override
	public Set<Tuple> zRangeByScoreWithScores(byte[] key, Range range, Limit limit) {
		return convertAndReturn(delegate.zRangeByScoreWithScores(key, range, limit), Converters.identityConverter());
	}

	/*
	 * (non-Javadoc)
	 * @see org.springframework.data.redis.connection.RedisZSetCommands#zRangeByScoreWithScores(byte[], double, double)
	 */
	@Override
	public Set<Tuple> zRangeByScoreWithScores(byte[] key, double min, double max) {
		return convertAndReturn(delegate.zRangeByScoreWithScores(key, min, max), Converters.identityConverter());
	}

	/*
	 * (non-Javadoc)
	 * @see org.springframework.data.redis.connection.RedisZSetCommands#zRangeWithScores(byte[], long, long)
	 */
	@Override
	public Set<Tuple> zRangeWithScores(byte[] key, long start, long end) {
		return convertAndReturn(delegate.zRangeWithScores(key, start, end), Converters.identityConverter());
	}

	/*
	 * (non-Javadoc)
	 * @see org.springframework.data.redis.connection.RedisZSetCommands#zRevRangeByScore(byte[], double, double, long, long)
	 */
	@Override
	public Set<byte[]> zRevRangeByScore(byte[] key, double min, double max, long offset, long count) {
		return convertAndReturn(delegate.zRevRangeByScore(key, min, max, offset, count), Converters.identityConverter());
	}

	/*
	 * (non-Javadoc)
	 * @see org.springframework.data.redis.connection.RedisZSetCommands#zRevRangeByScore(byte[], org.springframework.data.redis.connection.RedisZSetCommands.Range)
	 */
	@Override
	public Set<byte[]> zRevRangeByScore(byte[] key, Range range) {
		return convertAndReturn(delegate.zRevRangeByScore(key, range), Converters.identityConverter());
	}

	/*
	 * (non-Javadoc)
	 * @see org.springframework.data.redis.connection.RedisZSetCommands#zRevRangeByScore(byte[], double, double)
	 */
	@Override
	public Set<byte[]> zRevRangeByScore(byte[] key, double min, double max) {
		return convertAndReturn(delegate.zRevRangeByScore(key, min, max), Converters.identityConverter());
	}

	/*
	 * (non-Javadoc)
	 * @see org.springframework.data.redis.connection.RedisZSetCommands#zRevRangeByScore(byte[], org.springframework.data.redis.connection.RedisZSetCommands.Range, org.springframework.data.redis.connection.RedisZSetCommands.Limit)
	 */
	@Override
	public Set<byte[]> zRevRangeByScore(byte[] key, Range range, Limit limit) {
		return convertAndReturn(delegate.zRevRangeByScore(key, range, limit), Converters.identityConverter());
	}

	/*
	 * (non-Javadoc)
	 * @see org.springframework.data.redis.connection.RedisZSetCommands#zRevRangeByScoreWithScores(byte[], double, double, long, long)
	 */
	@Override
	public Set<Tuple> zRevRangeByScoreWithScores(byte[] key, double min, double max, long offset, long count) {
		return convertAndReturn(delegate.zRevRangeByScoreWithScores(key, min, max, offset, count),
				Converters.identityConverter());
	}

	/*
	 * (non-Javadoc)
	 * @see org.springframework.data.redis.connection.RedisZSetCommands#zRevRangeByScoreWithScores(byte[], org.springframework.data.redis.connection.RedisZSetCommands.Range)
	 */
	@Override
	public Set<Tuple> zRevRangeByScoreWithScores(byte[] key, Range range) {
		return convertAndReturn(delegate.zRevRangeByScoreWithScores(key, range), Converters.identityConverter());
	}

	/*
	 * (non-Javadoc)
	 * @see org.springframework.data.redis.connection.RedisZSetCommands#zRevRangeByScoreWithScores(byte[], org.springframework.data.redis.connection.RedisZSetCommands.Range, org.springframework.data.redis.connection.RedisZSetCommands.Limit)
	 */
	@Override
	public Set<Tuple> zRevRangeByScoreWithScores(byte[] key, Range range, Limit limit) {
		return convertAndReturn(delegate.zRevRangeByScoreWithScores(key, range, limit), Converters.identityConverter());
	}

	/*
	 * (non-Javadoc)
	 * @see org.springframework.data.redis.connection.RedisZSetCommands#zRevRangeByScoreWithScores(byte[], double, double)
	 */
	@Override
	public Set<Tuple> zRevRangeByScoreWithScores(byte[] key, double min, double max) {
		return convertAndReturn(delegate.zRevRangeByScoreWithScores(key, min, max), Converters.identityConverter());
	}

	/*
	 * (non-Javadoc)
	 * @see org.springframework.data.redis.connection.RedisZSetCommands#zRank(byte[], byte[])
	 */
	@Override
	public Long zRank(byte[] key, byte[] value) {
		return convertAndReturn(delegate.zRank(key, value), Converters.identityConverter());
	}

	/*
	 * (non-Javadoc)
	 * @see org.springframework.data.redis.connection.RedisZSetCommands#zRem(byte[], byte[][])
	 */
	@Override
	public Long zRem(byte[] key, byte[]... values) {
		return convertAndReturn(delegate.zRem(key, values), Converters.identityConverter());
	}

	/*
	 * (non-Javadoc)
	 * @see org.springframework.data.redis.connection.RedisZSetCommands#zRemRange(byte[], long, long)
	 */
	@Override
	public Long zRemRange(byte[] key, long start, long end) {
		return convertAndReturn(delegate.zRemRange(key, start, end), Converters.identityConverter());
	}

	/*
	 * (non-Javadoc)
	 * @see org.springframework.data.redis.connection.RedisZSetCommands#zRemRangeByLex(byte[], org.springframework.data.redis.connection.RedisZSetCommands.Range)
	 */
	@Override
	public Long zRemRangeByLex(byte[] key, Range range) {
		return convertAndReturn(delegate.zRemRangeByLex(key, range), Converters.identityConverter());
	}

	/*
	 * (non-Javadoc)
	 * @see org.springframework.data.redis.connection.RedisZSetCommands#zRemRangeByScore(byte[], double, double)
	 */
	@Override
	public Long zRemRangeByScore(byte[] key, double min, double max) {
		return convertAndReturn(delegate.zRemRangeByScore(key, min, max), Converters.identityConverter());
	}

	/*
	 * (non-Javadoc)
	 * @see org.springframework.data.redis.connection.RedisZSetCommands#zRemRangeByScore(byte[], org.springframework.data.redis.connection.RedisZSetCommands.Range)
	 */
	@Override
	public Long zRemRangeByScore(byte[] key, Range range) {
		return convertAndReturn(delegate.zRemRangeByScore(key, range), Converters.identityConverter());
	}

	/*
	 * (non-Javadoc)
	 * @see org.springframework.data.redis.connection.RedisZSetCommands#zRevRange(byte[], long, long)
	 */
	@Override
	public Set<byte[]> zRevRange(byte[] key, long start, long end) {
		return convertAndReturn(delegate.zRevRange(key, start, end), Converters.identityConverter());
	}

	/*
	 * (non-Javadoc)
	 * @see org.springframework.data.redis.connection.RedisZSetCommands#zRevRangeWithScores(byte[], long, long)
	 */
	@Override
	public Set<Tuple> zRevRangeWithScores(byte[] key, long start, long end) {
		return convertAndReturn(delegate.zRevRangeWithScores(key, start, end), Converters.identityConverter());
	}

	/*
	 * (non-Javadoc)
	 * @see org.springframework.data.redis.connection.RedisZSetCommands#zRevRank(byte[], byte[])
	 */
	@Override
	public Long zRevRank(byte[] key, byte[] value) {
		return convertAndReturn(delegate.zRevRank(key, value), Converters.identityConverter());
	}

	/*
	 * (non-Javadoc)
	 * @see org.springframework.data.redis.connection.RedisZSetCommands#zScore(byte[], byte[])
	 */
	@Override
	public Double zScore(byte[] key, byte[] value) {
		return convertAndReturn(delegate.zScore(key, value), Converters.identityConverter());
	}

	/*
	 * (non-Javadoc)
	 * @see org.springframework.data.redis.connection.RedisZSetCommands#zMScore(byte[], byte[][])
	 */
	@Override
	public List<Double> zMScore(byte[] key, byte[]... values) {
		return convertAndReturn(delegate.zMScore(key, values), Converters.identityConverter());
	}

	/*
	 * (non-Javadoc)
	 * @see org.springframework.data.redis.connection.RedisZSetCommands#zUnion(byte[][])
	 */
	@Nullable
	@Override
	public Set<byte[]> zUnion(byte[]... sets) {
		return convertAndReturn(delegate.zUnion(sets), Converters.identityConverter());
	}

	/*
	 * (non-Javadoc)
	 * @see org.springframework.data.redis.connection.RedisZSetCommands#zUnionWithScores(byte[][])
	 */
	@Nullable
	@Override
	public Set<Tuple> zUnionWithScores(byte[]... sets) {
		return convertAndReturn(delegate.zUnionWithScores(sets), Converters.identityConverter());
	}

	/*
	 * (non-Javadoc)
	 * @see org.springframework.data.redis.connection.RedisZSetCommands#zUnionWithScores(org.springframework.data.redis.connection.RedisZSetCommands.Aggregate, org.springframework.data.redis.connection.RedisZSetCommands.Weights, byte[][])
	 */
	@Nullable
	@Override
	public Set<Tuple> zUnionWithScores(Aggregate aggregate, Weights weights, byte[]... sets) {
		return convertAndReturn(delegate.zUnionWithScores(aggregate, weights, sets), Converters.identityConverter());
	}

	/*
	 * (non-Javadoc)
	 * @see org.springframework.data.redis.connection.StringRedisConnection#zUnion(java.lang.String[])
	 */
	@Nullable
	@Override
	public Set<String> zUnion(String... sets) {
		return convertAndReturn(delegate.zUnion(serializeMulti(sets)), byteSetToStringSet);
	}

	/*
	 * (non-Javadoc)
	 * @see org.springframework.data.redis.connection.StringRedisConnection#zUnionWithScores(java.lang.String[])
	 */
	@Nullable
	@Override
	public Set<StringTuple> zUnionWithScores(String... sets) {
		return convertAndReturn(delegate.zUnionWithScores(serializeMulti(sets)), tupleToStringTuple);
	}

	/*
	 * (non-Javadoc)
	 * @see org.springframework.data.redis.connection.StringRedisConnection#zUnionWithScores(org.springframework.data.redis.connection.RedisZSetCommands.Aggregate, org.springframework.data.redis.connection.RedisZSetCommands.Weights, java.lang.String[])
	 */
	@Nullable
	@Override
	public Set<StringTuple> zUnionWithScores(Aggregate aggregate, Weights weights, String... sets) {
		return convertAndReturn(delegate.zUnionWithScores(aggregate, weights, serializeMulti(sets)), tupleToStringTuple);
	}

	/*
	 * (non-Javadoc)
	 * @see org.springframework.data.redis.connection.RedisZSetCommands#zUnionStore(byte[], org.springframework.data.redis.connection.RedisZSetCommands.Aggregate, org.springframework.data.redis.connection.RedisZSetCommands.Weights, byte[][])
	 */
	@Override
	public Long zUnionStore(byte[] destKey, Aggregate aggregate, Weights weights, byte[]... sets) {
		return convertAndReturn(delegate.zUnionStore(destKey, aggregate, weights, sets), Converters.identityConverter());
	}

	/*
	 * (non-Javadoc)
	 * @see org.springframework.data.redis.connection.RedisZSetCommands#zUnionStore(byte[], byte[][])
	 */
	public Long zUnionStore(byte[] destKey, byte[]... sets) {
		return convertAndReturn(delegate.zUnionStore(destKey, sets), Converters.identityConverter());
	}

	/*
	 * (non-Javadoc)
	 * @see org.springframework.data.redis.connection.StringRedisConnection#zLexCount(java.lang.String, org.springframework.data.redis.connection.RedisZSetCommands.Range)
	 */
	@Override
	public Long zLexCount(String key, Range range) {
		return delegate.zLexCount(serialize(key), range);
	}

	/*
	 * (non-Javadoc)
	 * @see org.springframework.data.redis.connection.RedisKeyCommands#pExpire(byte[], long)
	 */
	@Override
	public Boolean pExpire(byte[] key, long millis) {
		return convertAndReturn(delegate.pExpire(key, millis), Converters.identityConverter());
	}

	/*
	 * (non-Javadoc)
	 * @see org.springframework.data.redis.connection.RedisKeyCommands#pExpireAt(byte[], long)
	 */
	@Override
	public Boolean pExpireAt(byte[] key, long unixTimeInMillis) {
		return convertAndReturn(delegate.pExpireAt(key, unixTimeInMillis), Converters.identityConverter());
	}

	/*
	 * (non-Javadoc)
	 * @see org.springframework.data.redis.connection.RedisKeyCommands#pTtl(byte[])
	 */
	@Override
	public Long pTtl(byte[] key) {
		return convertAndReturn(delegate.pTtl(key), Converters.identityConverter());
	}

	/*
	 * (non-Javadoc)
	 * @see org.springframework.data.redis.connection.RedisKeyCommands#pTtl(byte[], java.util.concurrent.TimeUnit)
	 */
	@Override
	public Long pTtl(byte[] key, TimeUnit timeUnit) {
		return convertAndReturn(delegate.pTtl(key, timeUnit), Converters.identityConverter());
	}

	/*
	 * (non-Javadoc)
	 * @see org.springframework.data.redis.connection.RedisKeyCommands#dump(byte[])
	 */
	@Override
	public byte[] dump(byte[] key) {
		return convertAndReturn(delegate.dump(key), Converters.identityConverter());
	}

	/*
	 * (non-Javadoc)
	 * @see org.springframework.data.redis.connection.RedisKeyCommands#restore(byte[], long, byte[], boolean)
	 */
	@Override
	public void restore(byte[] key, long ttlInMillis, byte[] serializedValue, boolean replace) {
		delegate.restore(key, ttlInMillis, serializedValue, replace);
	}

	/*
	 * (non-Javadoc)
	 * @see org.springframework.data.redis.connection.RedisScriptingCommands#scriptFlush()
	 */
	@Override
	public void scriptFlush() {
		delegate.scriptFlush();
	}

	/*
	 * (non-Javadoc)
	 * @see org.springframework.data.redis.connection.RedisScriptingCommands#scriptKill()
	 */
	@Override
	public void scriptKill() {
		delegate.scriptKill();
	}

	/*
	 * (non-Javadoc)
	 * @see org.springframework.data.redis.connection.RedisScriptingCommands#scriptLoad(byte[])
	 */
	@Override
	public String scriptLoad(byte[] script) {
		return convertAndReturn(delegate.scriptLoad(script), Converters.identityConverter());
	}

	/*
	 * (non-Javadoc)
	 * @see org.springframework.data.redis.connection.RedisScriptingCommands#scriptExists(java.lang.String[])
	 */
	@Override
	public List<Boolean> scriptExists(String... scriptSha1) {
		return convertAndReturn(delegate.scriptExists(scriptSha1), Converters.identityConverter());
	}

	/*
	 * (non-Javadoc)
	 * @see org.springframework.data.redis.connection.RedisScriptingCommands#eval(byte[], org.springframework.data.redis.connection.ReturnType, int, byte[][])
	 */
	@Override
	public <T> T eval(byte[] script, ReturnType returnType, int numKeys, byte[]... keysAndArgs) {
		return convertAndReturn(delegate.eval(script, returnType, numKeys, keysAndArgs), Converters.identityConverter());
	}

	/*
	 * (non-Javadoc)
	 * @see org.springframework.data.redis.connection.RedisScriptingCommands#evalSha(java.lang.String, org.springframework.data.redis.connection.ReturnType, int, byte[][])
	 */
	@Override
	public <T> T evalSha(String scriptSha1, ReturnType returnType, int numKeys, byte[]... keysAndArgs) {
		return convertAndReturn(delegate.evalSha(scriptSha1, returnType, numKeys, keysAndArgs),
				Converters.identityConverter());
	}

	/*
	 * (non-Javadoc)
	 * @see org.springframework.data.redis.connection.RedisScriptingCommands#evalSha(byte[], org.springframework.data.redis.connection.ReturnType, int, byte[][])
	 */
	@Override
	public <T> T evalSha(byte[] scriptSha1, ReturnType returnType, int numKeys, byte[]... keysAndArgs) {
		return convertAndReturn(delegate.evalSha(scriptSha1, returnType, numKeys, keysAndArgs),
				Converters.identityConverter());
	}

	//
	// String methods
	//

	private byte[] serialize(String data) {
		return serializer.serialize(data);
	}

	@SuppressWarnings("unchecked")
	private GeoReference<byte[]> serialize(GeoReference<String> data) {
		return data instanceof GeoReference.GeoMemberReference
				? GeoReference
						.fromMember(serializer.serialize(((GeoMemberReference<String>) data).getMember()))
				: (GeoReference) data;
	}

	@SuppressWarnings("unchecked")
	private StreamOffset<byte[]>[] serialize(StreamOffset<String>[] offsets) {

		return Arrays.stream(offsets).map(it -> StreamOffset.create(serialize(it.getKey()), it.getOffset()))
				.toArray((IntFunction<StreamOffset<byte[]>[]>) StreamOffset[]::new);
	}

	private byte[][] serializeMulti(String... keys) {

		if (keys == null) {
			return EMPTY_2D_BYTE_ARRAY;
		}

		byte[][] ret = new byte[keys.length][];

		for (int i = 0; i < ret.length; i++) {
			ret[i] = serializer.serialize(keys[i]);
		}

		return ret;
	}

	private Map<byte[], byte[]> serialize(Map<String, String> hashes) {
		Map<byte[], byte[]> ret = new LinkedHashMap<>(hashes.size());

		for (Map.Entry<String, String> entry : hashes.entrySet()) {
			ret.put(serializer.serialize(entry.getKey()), serializer.serialize(entry.getValue()));
		}

		return ret;
	}

	/*
	 * (non-Javadoc)
	 * @see org.springframework.data.redis.connection.StringRedisConnection#append(java.lang.String, java.lang.String)
	 */
	@Override
	public Long append(String key, String value) {
		return append(serialize(key), serialize(value));
	}

	/*
	 * (non-Javadoc)
	 * @see org.springframework.data.redis.connection.StringRedisConnection#bLPop(int, java.lang.String[])
	 */
	@Override
	public List<String> bLPop(int timeout, String... keys) {
		return convertAndReturn(delegate.bLPop(timeout, serializeMulti(keys)), byteListToStringList);
	}

	/*
	 * (non-Javadoc)
	 * @see org.springframework.data.redis.connection.StringRedisConnection#bRPop(int, java.lang.String[])
	 */
	@Override
	public List<String> bRPop(int timeout, String... keys) {
		return convertAndReturn(delegate.bRPop(timeout, serializeMulti(keys)), byteListToStringList);
	}

	/*
	 * (non-Javadoc)
	 * @see org.springframework.data.redis.connection.StringRedisConnection#bRPopLPush(int, java.lang.String, java.lang.String)
	 */
	@Override
	public String bRPopLPush(int timeout, String srcKey, String dstKey) {
		return convertAndReturn(delegate.bRPopLPush(timeout, serialize(srcKey), serialize(dstKey)), bytesToString);
	}

	/*
	 * (non-Javadoc)
	 * @see org.springframework.data.redis.connection.StringRedisConnection#copy(java.lang.String, java.lang.String, boolean)
	 */
	@Override
	public Boolean copy(String sourceKey, String targetKey, boolean replace) {
		return copy(serialize(sourceKey), serialize(targetKey), replace);
	}

	/*
	 * (non-Javadoc)
	 * @see org.springframework.data.redis.connection.StringRedisConnection#decr(java.lang.String)
	 */
	@Override
	public Long decr(String key) {
		return decr(serialize(key));
	}

	/*
	 * (non-Javadoc)
	 * @see org.springframework.data.redis.connection.StringRedisConnection#decrBy(java.lang.String, long)
	 */
	@Override
	public Long decrBy(String key, long value) {
		return decrBy(serialize(key), value);
	}

	/*
	 * (non-Javadoc)
	 * @see org.springframework.data.redis.connection.StringRedisConnection#del(java.lang.String[])
	 */
	@Override
	public Long del(String... keys) {
		return del(serializeMulti(keys));
	}

	/*
	 * (non-Javadoc)
	 * @see org.springframework.data.redis.connection.StringRedisConnection#unlink(java.lang.String[])
	 */
	@Override
	public Long unlink(String... keys) {
		return unlink(serializeMulti(keys));
	}

	/*
	 * (non-Javadoc)
	 * @see org.springframework.data.redis.connection.StringRedisConnection#echo(java.lang.String)
	 */
	@Override
	public String echo(String message) {
		return convertAndReturn(delegate.echo(serialize(message)), bytesToString);
	}

	/*
	 * (non-Javadoc)
	 * @see org.springframework.data.redis.connection.StringRedisConnection#exists(java.lang.String)
	 */
	@Override
	public Boolean exists(String key) {
		return exists(serialize(key));
	}

	/*
	 * (non-Javadoc)
	 * @see org.springframework.data.redis.connection.StringRedisConnection#expire(java.lang.String, long)
	 */
	@Override
	public Boolean expire(String key, long seconds) {
		return expire(serialize(key), seconds);
	}

	/*
	 * (non-Javadoc)
	 * @see org.springframework.data.redis.connection.StringRedisConnection#expireAt(java.lang.String, long)
	 */
	@Override
	public Boolean expireAt(String key, long unixTime) {
		return expireAt(serialize(key), unixTime);
	}

	/*
	 * (non-Javadoc)
	 * @see org.springframework.data.redis.connection.StringRedisConnection#get(java.lang.String)
	 */
	@Override
	public String get(String key) {
		return convertAndReturn(delegate.get(serialize(key)), bytesToString);
	}

	/*
	 * (non-Javadoc)
	 * @see org.springframework.data.redis.connection.StringRedisConnection#getBit(java.lang.String, long)
	 */
	@Override
	public Boolean getBit(String key, long offset) {
		return getBit(serialize(key), offset);
	}

	/*
	 * (non-Javadoc)
	 * @see org.springframework.data.redis.connection.StringRedisConnection#getRange(java.lang.String, long, long)
	 */
	@Override
	public String getRange(String key, long start, long end) {
		return convertAndReturn(delegate.getRange(serialize(key), start, end), bytesToString);
	}

	/*
	 * (non-Javadoc)
	 * @see org.springframework.data.redis.connection.StringRedisConnection#getSet(java.lang.String, java.lang.String)
	 */
	@Override
	public String getSet(String key, String value) {
		return convertAndReturn(delegate.getSet(serialize(key), serialize(value)), bytesToString);
	}

	/*
	 * (non-Javadoc)
	 * @see org.springframework.data.redis.connection.StringRedisConnection#hDel(java.lang.String, java.lang.String[])
	 */
	@Override
	public Long hDel(String key, String... fields) {
		return hDel(serialize(key), serializeMulti(fields));
	}

	/*
	 * (non-Javadoc)
	 * @see org.springframework.data.redis.connection.StringRedisConnection#hExists(java.lang.String, java.lang.String)
	 */
	@Override
	public Boolean hExists(String key, String field) {
		return hExists(serialize(key), serialize(field));
	}

	/*
	 * (non-Javadoc)
	 * @see org.springframework.data.redis.connection.StringRedisConnection#hGet(java.lang.String, java.lang.String)
	 */
	@Override
	public String hGet(String key, String field) {
		return convertAndReturn(delegate.hGet(serialize(key), serialize(field)), bytesToString);
	}

	/*
	 * (non-Javadoc)
	 * @see org.springframework.data.redis.connection.StringRedisConnection#hGetAll(java.lang.String)
	 */
	@Override
	public Map<String, String> hGetAll(String key) {
		return convertAndReturn(delegate.hGetAll(serialize(key)), byteMapToStringMap);
	}

	/*
	 * (non-Javadoc)
	 * @see org.springframework.data.redis.connection.StringRedisConnection#hIncrBy(java.lang.String, java.lang.String, long)
	 */
	@Override
	public Long hIncrBy(String key, String field, long delta) {
		return hIncrBy(serialize(key), serialize(field), delta);
	}

	/*
	 * (non-Javadoc)
	 * @see org.springframework.data.redis.connection.StringRedisConnection#hIncrBy(java.lang.String, java.lang.String, double)
	 */
	@Override
	public Double hIncrBy(String key, String field, double delta) {
		return hIncrBy(serialize(key), serialize(field), delta);
	}

	/*
	 * (non-Javadoc)
	 * @see org.springframework.data.redis.connection.RedisHashCommands#hRandField(byte[])
	 */
	@Nullable
	@Override
	public byte[] hRandField(byte[] key) {
		return convertAndReturn(delegate.hRandField(key), Converters.identityConverter());
	}

	/*
	 * (non-Javadoc)
	 * @see org.springframework.data.redis.connection.RedisHashCommands#hRandFieldWithValues(byte[])
	 */
	@Nullable
	@Override
	public Entry<byte[], byte[]> hRandFieldWithValues(byte[] key) {
		return convertAndReturn(delegate.hRandFieldWithValues(key), Converters.identityConverter());
	}

	/*
	 * (non-Javadoc)
	 * @see org.springframework.data.redis.connection.RedisHashCommands#hRandField(byte[], long)
	 */
	@Nullable
	@Override
	public List<byte[]> hRandField(byte[] key, long count) {
		return convertAndReturn(delegate.hRandField(key, count), Converters.identityConverter());
	}

	/*
	 * (non-Javadoc)
	 * @see org.springframework.data.redis.connection.RedisHashCommands#hRandFieldWithValues(byte[], long)
	 */
	@Nullable
	@Override
	public List<Entry<byte[], byte[]>> hRandFieldWithValues(byte[] key, long count) {
		return convertAndReturn(delegate.hRandFieldWithValues(key, count), Converters.identityConverter());
	}

	/*
	 * (non-Javadoc)
	 * @see org.springframework.data.redis.connection.StringRedisConnection#hRandField(java.lang.String)
	 */
	@Nullable
	@Override
	public String hRandField(String key) {
		return convertAndReturn(delegate.hRandField(serialize(key)), bytesToString);
	}

	/*
	 * (non-Javadoc)
	 * @see org.springframework.data.redis.connection.StringRedisConnection#hRandFieldWithValues(java.lang.String)
	 */
	@Nullable
	@Override
	public Entry<String, String> hRandFieldWithValues(String key) {
		return convertAndReturn(delegate.hRandFieldWithValues(serialize(key)),
				(Converter<Entry<byte[], byte[]>, Entry<String, String>>) this::convertEntry);
	}

	/*
	 * (non-Javadoc)
	 * @see org.springframework.data.redis.connection.StringRedisConnection#hRandField(java.lang.String, long)
	 */
	@Nullable
	@Override
	public List<String> hRandField(String key, long count) {
		return convertAndReturn(delegate.hRandField(serialize(key), count), byteListToStringList);
	}

	/*
	 * (non-Javadoc)
	 * @see org.springframework.data.redis.connection.StringRedisConnection#hRandFieldWithValues(java.lang.String, long)
	 */
	@Nullable
	@Override
	public List<Entry<String, String>> hRandFieldWithValues(String key, long count) {
		return convertAndReturn(delegate.hRandFieldWithValues(serialize(key), count),
				new ListConverter<>(this::convertEntry));
	}

	/*
	 * (non-Javadoc)
	 * @see org.springframework.data.redis.connection.StringRedisConnection#hKeys(java.lang.String)
	 */
	@Override
	public Set<String> hKeys(String key) {
		return convertAndReturn(delegate.hKeys(serialize(key)), byteSetToStringSet);
	}

	/*
	 * (non-Javadoc)
	 * @see org.springframework.data.redis.connection.StringRedisConnection#hLen(java.lang.String)
	 */
	@Override
	public Long hLen(String key) {
		return hLen(serialize(key));
	}

	/*
	 * (non-Javadoc)
	 * @see org.springframework.data.redis.connection.StringRedisConnection#hMGet(java.lang.String, java.lang.String[])
	 */
	@Override
	public List<String> hMGet(String key, String... fields) {
		return convertAndReturn(delegate.hMGet(serialize(key), serializeMulti(fields)), byteListToStringList);
	}

	/*
	 * (non-Javadoc)
	 * @see org.springframework.data.redis.connection.StringRedisConnection#hMSet(java.lang.String, java.util.Map)
	 */
	@Override
	public void hMSet(String key, Map<String, String> hashes) {
		delegate.hMSet(serialize(key), serialize(hashes));
	}

	/*
	 * (non-Javadoc)
	 * @see org.springframework.data.redis.connection.StringRedisConnection#hSet(java.lang.String, java.lang.String, java.lang.String)
	 */
	@Override
	public Boolean hSet(String key, String field, String value) {
		return hSet(serialize(key), serialize(field), serialize(value));
	}

	/*
	 * (non-Javadoc)
	 * @see org.springframework.data.redis.connection.StringRedisConnection#hSetNX(java.lang.String, java.lang.String, java.lang.String)
	 */
	@Override
	public Boolean hSetNX(String key, String field, String value) {
		return hSetNX(serialize(key), serialize(field), serialize(value));
	}

	/*
	 * (non-Javadoc)
	 * @see org.springframework.data.redis.connection.StringRedisConnection#hVals(java.lang.String)
	 */
	@Override
	public List<String> hVals(String key) {
		return convertAndReturn(delegate.hVals(serialize(key)), byteListToStringList);
	}

	/*
	 * (non-Javadoc)
	 * @see org.springframework.data.redis.connection.StringRedisConnection#incr(java.lang.String)
	 */
	@Override
	public Long incr(String key) {
		return incr(serialize(key));
	}

	/*
	 * (non-Javadoc)
	 * @see org.springframework.data.redis.connection.StringRedisConnection#incrBy(java.lang.String, long)
	 */
	@Override
	public Long incrBy(String key, long value) {
		return incrBy(serialize(key), value);
	}

	/*
	 * (non-Javadoc)
	 * @see org.springframework.data.redis.connection.StringRedisConnection#incrBy(java.lang.String, double)
	 */
	@Override
	public Double incrBy(String key, double value) {
		return incrBy(serialize(key), value);
	}

	/*
	 * (non-Javadoc)
	 * @see org.springframework.data.redis.connection.StringRedisConnection#keys(java.lang.String)
	 */
	@Override
	public Collection<String> keys(String pattern) {
		return convertAndReturn(delegate.keys(serialize(pattern)), byteSetToStringSet);
	}

	/*
	 * (non-Javadoc)
	 * @see org.springframework.data.redis.connection.StringRedisConnection#lIndex(java.lang.String, long)
	 */
	@Override
	public String lIndex(String key, long index) {
		return convertAndReturn(delegate.lIndex(serialize(key), index), bytesToString);
	}

	/*
	 * (non-Javadoc)
	 * @see org.springframework.data.redis.connection.StringRedisConnection#lInsert(java.lang.String, org.springframework.data.redis.connection.RedisListCommands.Position, java.lang.String, java.lang.String)
	 */
	@Override
	public Long lInsert(String key, Position where, String pivot, String value) {
		return lInsert(serialize(key), where, serialize(pivot), serialize(value));
	}

	/*
	 * (non-Javadoc)
	 * @see org.springframework.data.redis.connection.StringRedisConnection#lLen(java.lang.String)
	 */
	@Override
	public Long lLen(String key) {
		return lLen(serialize(key));
	}

	/*
	 * (non-Javadoc)
	 * @see org.springframework.data.redis.connection.StringRedisConnection#lPop(java.lang.String)
	 */
	@Override
	public String lPop(String key) {
		return convertAndReturn(delegate.lPop(serialize(key)), bytesToString);
	}

	/*
	 * (non-Javadoc)
	 * @see org.springframework.data.redis.connection.StringRedisConnection#lPop(java.lang.String, long)
	 */
	@Override
	public List<String> lPop(String key, long count) {
		return convertAndReturn(delegate.lPop(serialize(key), count), byteListToStringList);
	}

	/*
	 * (non-Javadoc)
	 * @see org.springframework.data.redis.connection.StringRedisConnection#lPos(java.lang.String, java.lang.String, java.lang.Integer, java.lang.Integer)
	 */
	@Override
	public List<Long> lPos(String key, String element, @Nullable Integer rank, @Nullable Integer count) {
		return lPos(serialize(key), serialize(element), rank, count);
	}

	/*
	 * (non-Javadoc)
	 * @see org.springframework.data.redis.connection.StringRedisConnection#lPush(java.lang.String, java.lang.String[])
	 */
	@Override
	public Long lPush(String key, String... values) {
		return lPush(serialize(key), serializeMulti(values));
	}

	/*
	 * (non-Javadoc)
	 * @see org.springframework.data.redis.connection.StringRedisConnection#lPushX(java.lang.String, java.lang.String)
	 */
	@Override
	public Long lPushX(String key, String value) {
		return lPushX(serialize(key), serialize(value));
	}

	/*
	 * (non-Javadoc)
	 * @see org.springframework.data.redis.connection.StringRedisConnection#lRange(java.lang.String, long, long)
	 */
	@Override
	public List<String> lRange(String key, long start, long end) {
		return convertAndReturn(delegate.lRange(serialize(key), start, end), byteListToStringList);
	}

	/*
	 * (non-Javadoc)
	 * @see org.springframework.data.redis.connection.StringRedisConnection#lRem(java.lang.String, long, java.lang.String)
	 */
	@Override
	public Long lRem(String key, long count, String value) {
		return lRem(serialize(key), count, serialize(value));
	}

	/*
	 * (non-Javadoc)
	 * @see org.springframework.data.redis.connection.StringRedisConnection#lSet(java.lang.String, long, java.lang.String)
	 */
	@Override
	public void lSet(String key, long index, String value) {
		delegate.lSet(serialize(key), index, serialize(value));
	}

	/*
	 * (non-Javadoc)
	 * @see org.springframework.data.redis.connection.StringRedisConnection#lTrim(java.lang.String, long, long)
	 */
	@Override
	public void lTrim(String key, long start, long end) {
		delegate.lTrim(serialize(key), start, end);
	}

	/*
	 * (non-Javadoc)
	 * @see org.springframework.data.redis.connection.StringRedisConnection#mGet(java.lang.String[])
	 */
	@Override
	public List<String> mGet(String... keys) {
		return convertAndReturn(delegate.mGet(serializeMulti(keys)), byteListToStringList);
	}

	/*
	 * (non-Javadoc)
	 * @see org.springframework.data.redis.connection.StringRedisConnection#mSetNXString(java.util.Map)
	 */
	@Override
	public Boolean mSetNXString(Map<String, String> tuple) {
		return mSetNX(serialize(tuple));
	}

	/*
	 * (non-Javadoc)
	 * @see org.springframework.data.redis.connection.StringRedisConnection#mSetString(java.util.Map)
	 */
	@Override
	public Boolean mSetString(Map<String, String> tuple) {
		return mSet(serialize(tuple));
	}

	/*
	 * (non-Javadoc)
	 * @see org.springframework.data.redis.connection.StringRedisConnection#persist(java.lang.String)
	 */
	@Override
	public Boolean persist(String key) {
		return persist(serialize(key));
	}

	/*
	 * (non-Javadoc)
	 * @see org.springframework.data.redis.connection.StringRedisConnection#move(java.lang.String, int)
	 */
	@Override
	public Boolean move(String key, int dbIndex) {
		return move(serialize(key), dbIndex);
	}

	/*
	 * (non-Javadoc)
	 * @see org.springframework.data.redis.connection.StringRedisConnection#pSubscribe(org.springframework.data.redis.connection.MessageListener, java.lang.String[])
	 */
	@Override
	public void pSubscribe(MessageListener listener, String... patterns) {
		delegate.pSubscribe(listener, serializeMulti(patterns));
	}

	/*
	 * (non-Javadoc)
	 * @see org.springframework.data.redis.connection.StringRedisConnection#publish(java.lang.String, java.lang.String)
	 */
	@Override
	public Long publish(String channel, String message) {
		return publish(serialize(channel), serialize(message));
	}

	/*
	 * (non-Javadoc)
	 * @see org.springframework.data.redis.connection.StringRedisConnection#rename(java.lang.String, java.lang.String)
	 */
	@Override
	public void rename(String oldName, String newName) {
		delegate.rename(serialize(oldName), serialize(newName));
	}

	/*
	 * (non-Javadoc)
	 * @see org.springframework.data.redis.connection.StringRedisConnection#renameNX(java.lang.String, java.lang.String)
	 */
	@Override
	public Boolean renameNX(String oldName, String newName) {
		return renameNX(serialize(oldName), serialize(newName));
	}

	/*
	 * (non-Javadoc)
	 * @see org.springframework.data.redis.connection.StringRedisConnection#rPop(java.lang.String)
	 */
	@Override
	public String rPop(String key) {
		return convertAndReturn(delegate.rPop(serialize(key)), bytesToString);
	}

	/*
	 * (non-Javadoc)
	 * @see org.springframework.data.redis.connection.StringRedisConnection#rPop(java.lang.String, long)
	 */
	@Override
	public List<String> rPop(String key, long count) {
		return convertAndReturn(delegate.rPop(serialize(key), count), byteListToStringList);
	}

	/*
	 * (non-Javadoc)
	 * @see org.springframework.data.redis.connection.StringRedisConnection#rPopLPush(java.lang.String, java.lang.String)
	 */
	@Override
	public String rPopLPush(String srcKey, String dstKey) {
		return convertAndReturn(delegate.rPopLPush(serialize(srcKey), serialize(dstKey)), bytesToString);
	}

	/*
	 * (non-Javadoc)
	 * @see org.springframework.data.redis.connection.StringRedisConnection#rPush(java.lang.String, java.lang.String[])
	 */
	@Override
	public Long rPush(String key, String... values) {
		return rPush(serialize(key), serializeMulti(values));
	}

	/*
	 * (non-Javadoc)
	 * @see org.springframework.data.redis.connection.StringRedisConnection#rPushX(java.lang.String, java.lang.String)
	 */
	@Override
	public Long rPushX(String key, String value) {
		return rPushX(serialize(key), serialize(value));
	}

	/*
	 * (non-Javadoc)
	 * @see org.springframework.data.redis.connection.StringRedisConnection#sAdd(java.lang.String, java.lang.String[])
	 */
	@Override
	public Long sAdd(String key, String... values) {
		return sAdd(serialize(key), serializeMulti(values));
	}

	/*
	 * (non-Javadoc)
	 * @see org.springframework.data.redis.connection.StringRedisConnection#sCard(java.lang.String)
	 */
	@Override
	public Long sCard(String key) {
		return sCard(serialize(key));
	}

	/*
	 * (non-Javadoc)
	 * @see org.springframework.data.redis.connection.StringRedisConnection#sDiff(java.lang.String[])
	 */
	@Override
	public Set<String> sDiff(String... keys) {
		return convertAndReturn(delegate.sDiff(serializeMulti(keys)), byteSetToStringSet);
	}

	/*
	 * (non-Javadoc)
	 * @see org.springframework.data.redis.connection.StringRedisConnection#sDiffStore(java.lang.String, java.lang.String[])
	 */
	@Override
	public Long sDiffStore(String destKey, String... keys) {
		return sDiffStore(serialize(destKey), serializeMulti(keys));
	}

	/*
	 * (non-Javadoc)
	 * @see org.springframework.data.redis.connection.StringRedisConnection#set(java.lang.String, java.lang.String)
	 */
	@Override
	public Boolean set(String key, String value) {
		return set(serialize(key), serialize(value));
	}

	/*
	 * (non-Javadoc)
	 * @see org.springframework.data.redis.connection.StringRedisConnection#set(java.lang.String, java.lang.String, org.springframework.data.redis.core.types.Expiration, org.springframework.data.redis.connection.RedisStringCommands.SetOptions)
	 */
	@Override
	public Boolean set(String key, String value, Expiration expiration, SetOption option) {
		return set(serialize(key), serialize(value), expiration, option);
	}

	/*
	 * (non-Javadoc)
	 * @see org.springframework.data.redis.connection.StringRedisConnection#setBit(java.lang.String, long, boolean)
	 */
	@Override
	public Boolean setBit(String key, long offset, boolean value) {
		return setBit(serialize(key), offset, value);
	}

	/*
	 * (non-Javadoc)
	 * @see org.springframework.data.redis.connection.StringRedisConnection#setEx(java.lang.String, long, java.lang.String)
	 */
	@Override
	public Boolean setEx(String key, long seconds, String value) {
		return setEx(serialize(key), seconds, serialize(value));
	}

	/*
	 * (non-Javadoc)
	 * @see org.springframework.data.redis.connection.StringRedisConnection#pSetEx(java.lang.String, long, java.lang.String)
	 */
	@Override
	public Boolean pSetEx(String key, long seconds, String value) {
		return pSetEx(serialize(key), seconds, serialize(value));
	}

	/*
	 * (non-Javadoc)
	 * @see org.springframework.data.redis.connection.StringRedisConnection#setNX(java.lang.String, java.lang.String)
	 */
	@Override
	public Boolean setNX(String key, String value) {
		return setNX(serialize(key), serialize(value));
	}

	/*
	 * (non-Javadoc)
	 * @see org.springframework.data.redis.connection.StringRedisConnection#setRange(java.lang.String, java.lang.String, long)
	 */
	@Override
	public void setRange(String key, String value, long start) {
		delegate.setRange(serialize(key), serialize(value), start);
	}

	/*
	 * (non-Javadoc)
	 * @see org.springframework.data.redis.connection.StringRedisConnection#sInter(java.lang.String[])
	 */
	@Override
	public Set<String> sInter(String... keys) {
		return convertAndReturn(delegate.sInter(serializeMulti(keys)), byteSetToStringSet);
	}

	/*
	 * (non-Javadoc)
	 * @see org.springframework.data.redis.connection.StringRedisConnection#sInterStore(java.lang.String, java.lang.String[])
	 */
	@Override
	public Long sInterStore(String destKey, String... keys) {
		return sInterStore(serialize(destKey), serializeMulti(keys));
	}

	/*
	 * (non-Javadoc)
	 * @see org.springframework.data.redis.connection.StringRedisConnection#sIsMember(java.lang.String, java.lang.String)
	 */
	@Override
	public Boolean sIsMember(String key, String value) {
		return sIsMember(serialize(key), serialize(value));
	}

	/*
	 * (non-Javadoc)
	 * @see org.springframework.data.redis.connection.StringRedisConnection#sMIsMember(java.lang.String, java.lang.String...)
	 */
	@Override
	public List<Boolean> sMIsMember(String key, String... values) {
		return sMIsMember(serialize(key), serializeMulti(values));
	}

	/*
	 * (non-Javadoc)
	 * @see org.springframework.data.redis.connection.StringRedisConnection#sMembers(java.lang.String)
	 */
	@Override
	public Set<String> sMembers(String key) {
		return convertAndReturn(delegate.sMembers(serialize(key)), byteSetToStringSet);
	}

	/*
	 * (non-Javadoc)
	 * @see org.springframework.data.redis.connection.StringRedisConnection#sMove(java.lang.String, java.lang.String, java.lang.String)
	 */
	@Override
	public Boolean sMove(String srcKey, String destKey, String value) {
		return sMove(serialize(srcKey), serialize(destKey), serialize(value));
	}

	/*
	 * (non-Javadoc)
	 * @see org.springframework.data.redis.connection.StringRedisConnection#sort(java.lang.String, org.springframework.data.redis.connection.SortParameters, java.lang.String)
	 */
	@Override
	public Long sort(String key, SortParameters params, String storeKey) {
		return sort(serialize(key), params, serialize(storeKey));
	}

	/*
	 * (non-Javadoc)
	 * @see org.springframework.data.redis.connection.StringRedisConnection#sort(java.lang.String, org.springframework.data.redis.connection.SortParameters)
	 */
	@Override
	public List<String> sort(String key, SortParameters params) {
		return convertAndReturn(delegate.sort(serialize(key), params), byteListToStringList);
	}

	/*
	 * (non-Javadoc)
	 * @see org.springframework.data.redis.connection.StringRedisConnection#encoding(java.lang.String)
	 */
	@Override
	public ValueEncoding encodingOf(String key) {
		return encodingOf(serialize(key));
	}

	/*
	 * (non-Javadoc)
	 * @see org.springframework.data.redis.connection.StringRedisConnection#idletime(java.lang.String)
	 */
	@Override
	public Duration idletime(String key) {
		return idletime(serialize(key));
	}

	/*
	 * (non-Javadoc)
	 * @see org.springframework.data.redis.connection.StringRedisConnection#refcount(java.lang.String)
	 */
	@Override
	public Long refcount(String key) {
		return refcount(serialize(key));
	}

	/*
	 * (non-Javadoc)
	 * @see org.springframework.data.redis.connection.StringRedisConnection#sPop(java.lang.String)
	 */
	@Override
	public String sPop(String key) {
		return convertAndReturn(delegate.sPop(serialize(key)), bytesToString);
	}

	/*
	 * (non-Javadoc)
	 * @see org.springframework.data.redis.connection.StringRedisConnection#sPop(java.lang.String, long)
	 */
	@Override
	public List<String> sPop(String key, long count) {
		return convertAndReturn(delegate.sPop(serialize(key), count), byteListToStringList);
	}

	/*
	 * (non-Javadoc)
	 * @see org.springframework.data.redis.connection.StringRedisConnection#sRandMember(java.lang.String)
	 */
	@Override
	public String sRandMember(String key) {
		return convertAndReturn(delegate.sRandMember(serialize(key)), bytesToString);
	}

	/*
	 * (non-Javadoc)
	 * @see org.springframework.data.redis.connection.StringRedisConnection#sRandMember(java.lang.String, long)
	 */
	@Override
	public List<String> sRandMember(String key, long count) {
		return convertAndReturn(delegate.sRandMember(serialize(key), count), byteListToStringList);
	}

	/*
	 * (non-Javadoc)
	 * @see org.springframework.data.redis.connection.StringRedisConnection#sRem(java.lang.String, java.lang.String[])
	 */
	@Override
	public Long sRem(String key, String... values) {
		return sRem(serialize(key), serializeMulti(values));
	}

	/*
	 * (non-Javadoc)
	 * @see org.springframework.data.redis.connection.StringRedisConnection#strLen(java.lang.String)
	 */
	@Override
	public Long strLen(String key) {
		return strLen(serialize(key));
	}

	/*
	 * (non-Javadoc)
	 * @see org.springframework.data.redis.connection.StringRedisConnection#bitCount(java.lang.String)
	 */
	@Override
	public Long bitCount(String key) {
		return bitCount(serialize(key));
	}

	/*
	 * (non-Javadoc)
	 * @see org.springframework.data.redis.connection.StringRedisConnection#bitCount(java.lang.String, long, long)
	 */
	@Override
	public Long bitCount(String key, long start, long end) {
		return bitCount(serialize(key), start, end);
	}

	/*
	 * (non-Javadoc)
	 * @see org.springframework.data.redis.connection.StringRedisConnection#bitOp(org.springframework.data.redis.connection.RedisStringCommands.BitOperation, java.lang.String, java.lang.String[])
	 */
	@Override
	public Long bitOp(BitOperation op, String destination, String... keys) {
		return bitOp(op, serialize(destination), serializeMulti(keys));
	}

	/*
	 * (non-Javadoc)
	 * @see org.springframework.data.redis.connection.StringRedisConnection#bitPos(java.lang.String, boolean, org.springframework.data.domain.Range)
	 */
	@Nullable
	@Override
	public Long bitPos(String key, boolean bit, org.springframework.data.domain.Range<Long> range) {
		return bitPos(serialize(key), bit, range);
	}

	/*
	 * (non-Javadoc)
	 * @see org.springframework.data.redis.connection.StringRedisConnection#subscribe(org.springframework.data.redis.connection.MessageListener, java.lang.String[])
	 */
	@Override
	public void subscribe(MessageListener listener, String... channels) {
		delegate.subscribe(listener, serializeMulti(channels));
	}

	/*
	 * (non-Javadoc)
	 * @see org.springframework.data.redis.connection.StringRedisConnection#sUnion(java.lang.String[])
	 */
	@Override
	public Set<String> sUnion(String... keys) {
		return convertAndReturn(delegate.sUnion(serializeMulti(keys)), byteSetToStringSet);
	}

	/*
	 * (non-Javadoc)
	 * @see org.springframework.data.redis.connection.StringRedisConnection#sUnionStore(java.lang.String, java.lang.String[])
	 */
	@Override
	public Long sUnionStore(String destKey, String... keys) {
		return sUnionStore(serialize(destKey), serializeMulti(keys));
	}

	/*
	 * (non-Javadoc)
	 * @see org.springframework.data.redis.connection.StringRedisConnection#ttl(java.lang.String)
	 */
	@Override
	public Long ttl(String key) {
		return ttl(serialize(key));
	}

	/*
	 * (non-Javadoc)
	 * @see org.springframework.data.redis.connection.StringRedisConnection#ttl(java.lang.String, java.util.concurrent.TimeUnit)
	 */
	@Override
	public Long ttl(String key, TimeUnit timeUnit) {
		return ttl(serialize(key), timeUnit);
	}

	/*
	 * (non-Javadoc)
	 * @see org.springframework.data.redis.connection.StringRedisConnection#type(java.lang.String)
	 */
	@Override
	public DataType type(String key) {
		return type(serialize(key));
	}

	/*
	 * (non-Javadoc)
	 * @see org.springframework.data.redis.connection.StringRedisConnection#touch(java.lang.String[])
	 */
	@Nullable
	@Override
	public Long touch(String... keys) {
		return touch(serializeMulti(keys));
	}

	/*
	 * (non-Javadoc)
	 * @see org.springframework.data.redis.connection.StringRedisConnection#zAdd(java.lang.String, double, java.lang.String)
	 */
	@Override
	public Boolean zAdd(String key, double score, String value) {
		return zAdd(serialize(key), score, serialize(value));
	}

	/*
	 * (non-Javadoc)
	 * @see org.springframework.data.redis.connection.StringRedisConnection#zAdd(java.lang.String, double, java.lang.String, org.springframework.data.redis.connection.RedisZSetCommands.ZAddArgs)
	 */
	@Override
	public Boolean zAdd(String key, double score, String value, ZAddArgs args) {
		return zAdd(serialize(key), score, serialize(value), args);
	}

	/*
	 * (non-Javadoc)
	 * @see org.springframework.data.redis.connection.StringRedisConnection#zAdd(java.lang.String, java.util.Set)
	 */
	@Override
	public Long zAdd(String key, Set<StringTuple> tuples) {
		return zAdd(serialize(key), stringTupleToTuple.convert(tuples));
	}

	/*
	 * (non-Javadoc)
	 * @see org.springframework.data.redis.connection.StringRedisConnection#zAdd(java.lang.String, java.util.Set, org.springframework.data.redis.connection.RedisZSetCommands.ZAddArgs)
	 */
	@Override
	public Long zAdd(String key, Set<StringTuple> tuples, ZAddArgs args) {
		return zAdd(serialize(key), stringTupleToTuple.convert(tuples), args);
	}

	/*
	 * (non-Javadoc)
	 * @see org.springframework.data.redis.connection.StringRedisConnection#zCard(java.lang.String)
	 */
	@Override
	public Long zCard(String key) {
		return zCard(serialize(key));
	}

	/*
	 * (non-Javadoc)
	 * @see org.springframework.data.redis.connection.StringRedisConnection#zCount(java.lang.String, double, double)
	 */
	@Override
	public Long zCount(String key, double min, double max) {
		return zCount(serialize(key), min, max);
	}

	/*
	 * (non-Javadoc)
	 * @see org.springframework.data.redis.connection.RedisZSetCommands#zLexCount(byte[], org.springframework.data.redis.connection.RedisZSetCommands.Range)
	 */
	@Override
	public Long zLexCount(byte[] key, Range range) {
		return delegate.zLexCount(key, range);
	}

	/*
	 * (non-Javadoc)
	 * @see org.springframework.data.redis.connection.RedisZSetCommands#zPopMin(byte[])
	 */
	@Nullable
	@Override
	public Tuple zPopMin(byte[] key) {
		return delegate.zPopMin(key);
	}

	/*
	 * (non-Javadoc)
	 * @see org.springframework.data.redis.connection.RedisZSetCommands#zPopMin(String)
	 */
	@Nullable
	@Override
	public StringTuple zPopMin(String key) {
		return convertAndReturn(delegate.zPopMin(serialize(key)), tupleConverter);
	}

	/*
	 * (non-Javadoc)
	 * @see org.springframework.data.redis.connection.RedisZSetCommands#zPopMinMin(byte[], count)
	 */
	@Nullable
	@Override
	public Set<Tuple> zPopMin(byte[] key, long count) {
		return delegate.zPopMin(key, count);
	}

	/*
	 * (non-Javadoc)
	 * @see org.springframework.data.redis.connection.RedisZSetCommands#zPopMin(String, long)
	 */
	@Nullable
	@Override
	public Set<StringTuple> zPopMin(String key, long count) {
		return convertAndReturn(delegate.zPopMin(serialize(key), count), tupleToStringTuple);
	}

	/*
	 * (non-Javadoc)
	 * @see org.springframework.data.redis.connection.RedisZSetCommands#bZPopMin(byte[], long, java.util.concurrent.TimeUnit)
	 */
	@Nullable
	@Override
	public Tuple bZPopMin(byte[] key, long timeout, TimeUnit unit) {
		return delegate.bZPopMin(key, timeout, unit);
	}

	/*
	 * (non-Javadoc)
	 * @see org.springframework.data.redis.connection.RedisZSetCommands#bZPopMin(String, long, java.util.concurrent.TimeUnit)
	 */
	@Nullable
	@Override
	public StringTuple bZPopMin(String key, long timeout, TimeUnit unit) {
		return convertAndReturn(delegate.bZPopMin(serialize(key), timeout, unit), tupleConverter);
	}

	/*
	 * (non-Javadoc)
	 * @see org.springframework.data.redis.connection.RedisZSetCommands#zPopMax(byte[])
	 */
	@Nullable
	@Override
	public Tuple zPopMax(byte[] key) {
		return delegate.zPopMax(key);
	}

	/*
	 * (non-Javadoc)
	 * @see org.springframework.data.redis.connection.RedisZSetCommands#zPopMax(String)
	 */
	@Nullable
	@Override
	public StringTuple zPopMax(String key) {
		return convertAndReturn(delegate.zPopMax(serialize(key)), tupleConverter);
	}

	/*
	 * (non-Javadoc)
	 * @see org.springframework.data.redis.connection.RedisZSetCommands#zPopMax(byte[], long)
	 */
	@Nullable
	@Override
	public Set<Tuple> zPopMax(byte[] key, long count) {
		return delegate.zPopMax(key, count);
	}

	/*
	 * (non-Javadoc)
	 * @see org.springframework.data.redis.connection.RedisZSetCommands#zPopMax(String, long)
	 */
	@Nullable
	@Override
	public Set<StringTuple> zPopMax(String key, long count) {
		return convertAndReturn(delegate.zPopMax(serialize(key), count), tupleToStringTuple);
	}

	/*
	 * (non-Javadoc)
	 * @see org.springframework.data.redis.connection.RedisZSetCommands#bZPopMax(byte[], long, java.util.concurrent.TimeUnit)
	 */
	@Nullable
	@Override
	public Tuple bZPopMax(byte[] key, long timeout, TimeUnit unit) {
		return delegate.bZPopMax(key, timeout, unit);
	}

	/*
	 * (non-Javadoc)
	 * @see org.springframework.data.redis.connection.RedisZSetCommands#bZPopMax(String, long, java.util.concurrent.TimeUnit)
	 */
	@Nullable
	@Override
	public StringTuple bZPopMax(String key, long timeout, TimeUnit unit) {
		return convertAndReturn(delegate.bZPopMax(serialize(key), timeout, unit), tupleConverter);
	}

	/*
	 * (non-Javadoc)
	 * @see org.springframework.data.redis.connection.StringRedisConnection#zIncrBy(java.lang.String, double, java.lang.String)
	 */
	@Override
	public Double zIncrBy(String key, double increment, String value) {
		return zIncrBy(serialize(key), increment, serialize(value));
	}

	/*
	 * (non-Javadoc)
	 * @see org.springframework.data.redis.connection.StringRedisConnection#zInterStore(java.lang.String, org.springframework.data.redis.connection.RedisZSetCommands.Aggregate, int[], java.lang.String[])
	 */
	@Override
	public Long zInterStore(String destKey, Aggregate aggregate, int[] weights, String... sets) {
		return zInterStore(serialize(destKey), aggregate, weights, serializeMulti(sets));
	}

	/*
	 * (non-Javadoc)
	 * @see org.springframework.data.redis.connection.StringRedisConnection#zInterStore(java.lang.String, java.lang.String[])
	 */
	@Override
	public Long zInterStore(String destKey, String... sets) {
		return zInterStore(serialize(destKey), serializeMulti(sets));
	}

	/*
	 * (non-Javadoc)
	 * @see org.springframework.data.redis.connection.RedisZSetCommands#zRandMember(byte[])
	 */
	@Override
	public byte[] zRandMember(byte[] key) {
		return delegate.zRandMember(key);
	}

	/*
	 * (non-Javadoc)
	 * @see org.springframework.data.redis.connection.RedisZSetCommands#zRandMember(byte[], long)
	 */
	@Override
	public List<byte[]> zRandMember(byte[] key, long count) {
		return delegate.zRandMember(key, count);
	}

	/*
	 * (non-Javadoc)
	 * @see org.springframework.data.redis.connection.RedisZSetCommands#zRandMemberWithScore(byte[])
	 */
	@Override
	public Tuple zRandMemberWithScore(byte[] key) {
		return delegate.zRandMemberWithScore(key);
	}

	/*
	 * (non-Javadoc)
	 * @see org.springframework.data.redis.connection.RedisZSetCommands#zRandMemberWithScore(byte[], long)
	 */
	@Override
	public List<Tuple> zRandMemberWithScore(byte[] key, long count) {
		return delegate.zRandMemberWithScore(key, count);
	}

	/*
	 * (non-Javadoc)
	 * @see org.springframework.data.redis.connection.StringRedisConnection#zRandMember(java.lang.String)
	 */
	@Override
	public String zRandMember(String key) {
		return convertAndReturn(delegate.zRandMember(serialize(key)), bytesToString);
	}

	/*
	 * (non-Javadoc)
	 * @see org.springframework.data.redis.connection.StringRedisConnection#zRandMember(java.lang.String, long)
	 */
	@Override
	public List<String> zRandMember(String key, long count) {
		return convertAndReturn(delegate.zRandMember(serialize(key), count), byteListToStringList);
	}

	/*
	 * (non-Javadoc)
	 * @see org.springframework.data.redis.connection.StringRedisConnection#zRandMemberWithScore(java.lang.String)
	 */
	@Override
	public StringTuple zRandMemberWithScore(String key) {
		return convertAndReturn(delegate.zRandMemberWithScore(serialize(key)), new TupleConverter());
	}

	/*
	 * (non-Javadoc)
	 * @see org.springframework.data.redis.connection.StringRedisConnection#zRandMemberWithScores(java.lang.String, long)
	 */
	@Override
	public List<StringTuple> zRandMemberWithScores(String key, long count) {
		return convertAndReturn(delegate.zRandMemberWithScore(serialize(key), count), tupleListToStringTuple);
	}

	/*
	 * (non-Javadoc)
	 * @see org.springframework.data.redis.connection.StringRedisConnection#zRange(java.lang.String, long, long)
	 */
	@Override
	public Set<String> zRange(String key, long start, long end) {
		return convertAndReturn(delegate.zRange(serialize(key), start, end), byteSetToStringSet);
	}

	/*
	 * (non-Javadoc)
	 * @see org.springframework.data.redis.connection.StringRedisConnection#zRangeByScore(java.lang.String, double, double, long, long)
	 */
	@Override
	public Set<String> zRangeByScore(String key, double min, double max, long offset, long count) {
		return convertAndReturn(delegate.zRangeByScore(serialize(key), min, max, offset, count), byteSetToStringSet);
	}

	/*
	 * (non-Javadoc)
	 * @see org.springframework.data.redis.connection.StringRedisConnection#zRangeByScore(java.lang.String, double, double)
	 */
	@Override
	public Set<String> zRangeByScore(String key, double min, double max) {
		return convertAndReturn(delegate.zRangeByScore(serialize(key), min, max), byteSetToStringSet);
	}

	/*
	 * (non-Javadoc)
	 * @see org.springframework.data.redis.connection.StringRedisConnection#zRangeByScoreWithScores(java.lang.String, double, double, long, long)
	 */
	@Override
	public Set<StringTuple> zRangeByScoreWithScores(String key, double min, double max, long offset, long count) {
		return convertAndReturn(delegate.zRangeByScoreWithScores(serialize(key), min, max, offset, count),
				tupleToStringTuple);
	}

	/*
	 * (non-Javadoc)
	 * @see org.springframework.data.redis.connection.StringRedisConnection#zRangeByScoreWithScores(java.lang.String, double, double)
	 */
	@Override
	public Set<StringTuple> zRangeByScoreWithScores(String key, double min, double max) {
		return convertAndReturn(delegate.zRangeByScoreWithScores(serialize(key), min, max), tupleToStringTuple);
	}

	/*
	 * (non-Javadoc)
	 * @see org.springframework.data.redis.connection.StringRedisConnection#zRangeWithScores(java.lang.String, long, long)
	 */
	@Override
	public Set<StringTuple> zRangeWithScores(String key, long start, long end) {
		return convertAndReturn(delegate.zRangeWithScores(serialize(key), start, end), tupleToStringTuple);
	}

	/*
	 * (non-Javadoc)
	 * @see org.springframework.data.redis.connection.StringRedisConnection#zRank(java.lang.String, java.lang.String)
	 */
	@Override
	public Long zRank(String key, String value) {
		return zRank(serialize(key), serialize(value));
	}

	/*
	 * (non-Javadoc)
	 * @see org.springframework.data.redis.connection.StringRedisConnection#zRem(java.lang.String, java.lang.String[])
	 */
	@Override
	public Long zRem(String key, String... values) {
		return zRem(serialize(key), serializeMulti(values));
	}

	/*
	 * (non-Javadoc)
	 * @see org.springframework.data.redis.connection.StringRedisConnection#zRemRange(java.lang.String, long, long)
	 */
	@Override
	public Long zRemRange(String key, long start, long end) {
		return zRemRange(serialize(key), start, end);
	}

	/*
	 * (non-Javadoc)
	 * @see org.springframework.data.redis.connection.StringRedisConnection#zRemRange(java.lang.String, org.springframework.data.redis.connection.RedisZSetCommands.Range)
	 */
	@Override
	public Long zRemRangeByLex(String key, Range range) {
		return zRemRangeByLex(serialize(key), range);
	}

	/*
	 * (non-Javadoc)
	 * @see org.springframework.data.redis.connection.StringRedisConnection#zRemRangeByScore(java.lang.String, double, double)
	 */
	@Override
	public Long zRemRangeByScore(String key, double min, double max) {
		return zRemRangeByScore(serialize(key), min, max);
	}

	/*
	 * (non-Javadoc)
	 * @see org.springframework.data.redis.connection.StringRedisConnection#zRevRange(java.lang.String, long, long)
	 */
	@Override
	public Set<String> zRevRange(String key, long start, long end) {
		return convertAndReturn(delegate.zRevRange(serialize(key), start, end), byteSetToStringSet);
	}

	/*
	 * (non-Javadoc)
	 * @see org.springframework.data.redis.connection.StringRedisConnection#zRevRangeWithScores(java.lang.String, long, long)
	 */
	@Override
	public Set<StringTuple> zRevRangeWithScores(String key, long start, long end) {
		return convertAndReturn(delegate.zRevRangeWithScores(serialize(key), start, end), tupleToStringTuple);
	}

	/*
	 * (non-Javadoc)
	 * @see org.springframework.data.redis.connection.StringRedisConnection#zRevRangeByScore(java.lang.String, double, double)
	 */
	@Override
	public Set<String> zRevRangeByScore(String key, double min, double max) {
		return convertAndReturn(delegate.zRevRangeByScore(serialize(key), min, max), byteSetToStringSet);
	}

	/*
	 * (non-Javadoc)
	 * @see org.springframework.data.redis.connection.StringRedisConnection#zRevRangeByScoreWithScores(java.lang.String, double, double)
	 */
	@Override
	public Set<StringTuple> zRevRangeByScoreWithScores(String key, double min, double max) {
		return convertAndReturn(delegate.zRevRangeByScoreWithScores(serialize(key), min, max), tupleToStringTuple);
	}

	/*
	 * (non-Javadoc)
	 * @see org.springframework.data.redis.connection.StringRedisConnection#zRevRangeByScore(java.lang.String, double, double, long, long)
	 */
	@Override
	public Set<String> zRevRangeByScore(String key, double min, double max, long offset, long count) {
		return convertAndReturn(delegate.zRevRangeByScore(serialize(key), min, max, offset, count), byteSetToStringSet);
	}

	/*
	 * (non-Javadoc)
	 * @see org.springframework.data.redis.connection.StringRedisConnection#zRevRangeByScoreWithScores(java.lang.String, double, double, long, long)
	 */
	@Override
	public Set<StringTuple> zRevRangeByScoreWithScores(String key, double min, double max, long offset, long count) {
		return convertAndReturn(delegate.zRevRangeByScoreWithScores(serialize(key), min, max, offset, count),
				tupleToStringTuple);
	}

	/*
	 * (non-Javadoc)
	 * @see org.springframework.data.redis.connection.StringRedisConnection#zRevRank(java.lang.String, java.lang.String)
	 */
	@Override
	public Long zRevRank(String key, String value) {
		return zRevRank(serialize(key), serialize(value));
	}

	/*
	 * (non-Javadoc)
	 * @see org.springframework.data.redis.connection.StringRedisConnection#zScore(java.lang.String, java.lang.String)
	 */
	@Override
	public Double zScore(String key, String value) {
		return zScore(serialize(key), serialize(value));
	}

	/*
	 * (non-Javadoc)
	 * @see org.springframework.data.redis.connection.StringRedisConnection#zMScore(java.lang.String, java.lang.String[])
	 */
	@Override
	public List<Double> zMScore(String key, String... values) {
		return zMScore(serialize(key), serializeMulti(values));
	}

	/*
	 * (non-Javadoc)
	 * @see org.springframework.data.redis.connection.StringRedisConnection#zUnionStore(java.lang.String, org.springframework.data.redis.connection.RedisZSetCommands.Aggregate, int[], java.lang.String[])
	 */
	@Override
	public Long zUnionStore(String destKey, Aggregate aggregate, int[] weights, String... sets) {
		return zUnionStore(serialize(destKey), aggregate, weights, serializeMulti(sets));
	}

	/*
	 * (non-Javadoc)
	 * @see org.springframework.data.redis.connection.StringRedisConnection#zUnionStore(java.lang.String, java.lang.String[])
	 */
	@Override
	public Long zUnionStore(String destKey, String... sets) {
		return zUnionStore(serialize(destKey), serializeMulti(sets));
	}

	/*
	 * (non-Javadoc)
	 * @see org.springframework.data.redis.connection.RedisGeoCommands#geoAdd(byte[], org.springframework.data.geo.Point, byte[])
	 */
	@Override
	public Long geoAdd(byte[] key, Point point, byte[] member) {

		return convertAndReturn(delegate.geoAdd(key, point, member), Converters.identityConverter());
	}

	/*
	 * (non-Javadoc)
	 * @see org.springframework.data.redis.connection.RedisGeoCommands#geoAdd(byte[], org.springframework.data.redis.connection.RedisGeoCommands.GeoLocation)
	 */
	public Long geoAdd(byte[] key, GeoLocation<byte[]> location) {
		return convertAndReturn(delegate.geoAdd(key, location), Converters.identityConverter());
	}

	/*
	 * (non-Javadoc)
	 * @see org.springframework.data.redis.connection.StringRedisConnection#geoAdd(java.lang.String, org.springframework.data.geo.Point, java.lang.String)
	 */
	@Override
	public Long geoAdd(String key, Point point, String member) {
		return geoAdd(serialize(key), point, serialize(member));
	}

	/*
	 * (non-Javadoc)
	 * @see org.springframework.data.redis.connection.StringRedisConnection#geoAdd(java.lang.String, org.springframework.data.redis.connection.RedisGeoCommands.GeoLocation)
	 */
	@Override
	public Long geoAdd(String key, GeoLocation<String> location) {

		Assert.notNull(location, "Location must not be null!");
		return geoAdd(key, location.getPoint(), location.getName());
	}

	/*
	 * (non-Javadoc)
	 * @see org.springframework.data.redis.connection.RedisGeoCommands#geoAdd(byte[], java.util.Map)
	 */
	@Override
	public Long geoAdd(byte[] key, Map<byte[], Point> memberCoordinateMap) {
		return convertAndReturn(delegate.geoAdd(key, memberCoordinateMap), Converters.identityConverter());
	}

	/*
	 * (non-Javadoc)
	 * @see org.springframework.data.redis.connection.RedisGeoCommands#geoAdd(byte[], java.lang.Iterable)
	 */
	@Override
	public Long geoAdd(byte[] key, Iterable<GeoLocation<byte[]>> locations) {
		return convertAndReturn(delegate.geoAdd(key, locations), Converters.identityConverter());
	}

	/*
	 * (non-Javadoc)
	 * @see org.springframework.data.redis.connection.StringRedisConnection#geoAdd(java.lang.String, java.util.Map)
	 */
	@Override
	public Long geoAdd(String key, Map<String, Point> memberCoordinateMap) {

		Assert.notNull(memberCoordinateMap, "MemberCoordinateMap must not be null!");

		Map<byte[], Point> byteMap = new HashMap<>();
		for (Entry<String, Point> entry : memberCoordinateMap.entrySet()) {
			byteMap.put(serialize(entry.getKey()), entry.getValue());
		}

		return geoAdd(serialize(key), byteMap);
	}

	/*
	 * (non-Javadoc)
	 * @see org.springframework.data.redis.connection.StringRedisConnection#geoAdd(java.lang.String, java.lang.Iterable)
	 */
	@Override
	public Long geoAdd(String key, Iterable<GeoLocation<String>> locations) {

		Assert.notNull(locations, "Locations must not be null!");

		Map<byte[], Point> byteMap = new HashMap<>();
		for (GeoLocation<String> location : locations) {
			byteMap.put(serialize(location.getName()), location.getPoint());
		}

		return geoAdd(serialize(key), byteMap);
	}

	/*
	 * (non-Javadoc)
	 * @see org.springframework.data.redis.connection.RedisGeoCommands#geoDist(byte[], byte[], byte[])
	 */
	@Override
	public Distance geoDist(byte[] key, byte[] member1, byte[] member2) {
		return convertAndReturn(delegate.geoDist(key, member1, member2), Converters.identityConverter());
	}

	/*
	 * (non-Javadoc)
	 * @see org.springframework.data.redis.connection.StringRedisConnection#geoDist(java.lang.String, java.lang.String, java.lang.String)
	 */
	@Override
	public Distance geoDist(String key, String member1, String member2) {
		return geoDist(serialize(key), serialize(member1), serialize(member2));
	}

	/*
	 * (non-Javadoc)
	 * @see org.springframework.data.redis.connection.RedisGeoCommands#geoDist(byte[], byte[], byte[], org.springframework.data.geo.Metric)
	 */
	@Override
	public Distance geoDist(byte[] key, byte[] member1, byte[] member2, Metric metric) {
		return convertAndReturn(delegate.geoDist(key, member1, member2, metric), Converters.identityConverter());
	}

	/*
	 * (non-Javadoc)
	 * @see org.springframework.data.redis.connection.StringRedisConnection#geoDist(java.lang.String, java.lang.String, java.lang.String, org.springframework.data.redis.connection.RedisGeoCommands.DistanceUnit)
	 */
	@Override
	public Distance geoDist(String key, String member1, String member2, Metric metric) {
		return geoDist(serialize(key), serialize(member1), serialize(member2), metric);
	}

	/*
	 * (non-Javadoc)
	 * @see org.springframework.data.redis.connection.RedisGeoCommands#geoHash(byte[], byte[][])
	 */
	@Override
	public List<String> geoHash(byte[] key, byte[]... members) {
		return convertAndReturn(delegate.geoHash(key, members), Converters.identityConverter());
	}

	/*
	 * (non-Javadoc)
	 * @see org.springframework.data.redis.connection.StringRedisConnection#geoHash(java.lang.String, java.lang.String[])
	 */
	@Override
	public List<String> geoHash(String key, String... members) {
		return convertAndReturn(delegate.geoHash(serialize(key), serializeMulti(members)), Converters.identityConverter());
	}

	/*
	 * (non-Javadoc)
	 * @see org.springframework.data.redis.connection.RedisGeoCommands#geoPos(byte[], byte[][])
	 */
	@Override
	public List<Point> geoPos(byte[] key, byte[]... members) {
		return convertAndReturn(delegate.geoPos(key, members), Converters.identityConverter());
	}

	/*
	 * (non-Javadoc)
	 * @see org.springframework.data.redis.connection.StringRedisConnection#geoPos(java.lang.String, java.lang.String[])
	 */
	@Override
	public List<Point> geoPos(String key, String... members) {
		return geoPos(serialize(key), serializeMulti(members));
	}

	/*
	 * (non-Javadoc)
	 * @see org.springframework.data.redis.connection.StringRedisConnection#geoRadius(java.lang.String, org.springframework.data.geo.Circle)
	 */
	@Override
	public GeoResults<GeoLocation<String>> geoRadius(String key, Circle within) {
		return convertAndReturn(delegate.geoRadius(serialize(key), within), byteGeoResultsToStringGeoResults);
	}

	/*
	 * (non-Javadoc)
	 * @see org.springframework.data.redis.connection.StringRedisConnection#geoRadius(java.lang.String, org.springframework.data.geo.Circle, org.springframework.data.redis.core.GeoRadiusCommandArgs)
	 */
	@Override
	public GeoResults<GeoLocation<String>> geoRadius(String key, Circle within, GeoRadiusCommandArgs args) {
		return convertAndReturn(delegate.geoRadius(serialize(key), within, args), byteGeoResultsToStringGeoResults);
	}

	/*
	 * (non-Javadoc)
	 * @see org.springframework.data.redis.connection.StringRedisConnection#geoRadiusByMember(java.lang.String, java.lang.String, double)
	 */
	@Override
	public GeoResults<GeoLocation<String>> geoRadiusByMember(String key, String member, double radius) {
		return geoRadiusByMember(key, member, new Distance(radius, DistanceUnit.METERS));
	}

	/*
	 * (non-Javadoc)
	 * @see org.springframework.data.redis.connection.StringRedisConnection#geoRadiusByMember(java.lang.String, java.lang.String, org.springframework.data.geo.Distance)
	 */
	@Override
	public GeoResults<GeoLocation<String>> geoRadiusByMember(String key, String member, Distance radius) {

		return convertAndReturn(delegate.geoRadiusByMember(serialize(key), serialize(member), radius),
				byteGeoResultsToStringGeoResults);
	}

	/*
	 * (non-Javadoc)
	 * @see org.springframework.data.redis.connection.StringRedisConnection#geoRadiusByMember(java.lang.String, java.lang.String, org.springframework.data.geo.Distance, org.springframework.data.redis.core.GeoRadiusCommandArgs)
	 */
	@Override
	public GeoResults<GeoLocation<String>> geoRadiusByMember(String key, String member, Distance radius,
			GeoRadiusCommandArgs args) {

		return convertAndReturn(delegate.geoRadiusByMember(serialize(key), serialize(member), radius, args),
				byteGeoResultsToStringGeoResults);
	}

	/*
	 * (non-Javadoc)
	 * @see org.springframework.data.redis.connection.RedisGeoCommands#geoRadius(byte[], org.springframework.data.geo.Circle)
	 */
	@Override
	public GeoResults<GeoLocation<byte[]>> geoRadius(byte[] key, Circle within) {
		return convertAndReturn(delegate.geoRadius(key, within), Converters.identityConverter());
	}

	/*
	 * (non-Javadoc)
	 * @see org.springframework.data.redis.connection.RedisGeoCommands#geoRadius(byte[], org.springframework.data.geo.Circle, org.springframework.data.redis.core.GeoRadiusCommandArgs)
	 */
	@Override
	public GeoResults<GeoLocation<byte[]>> geoRadius(byte[] key, Circle within, GeoRadiusCommandArgs args) {
		return convertAndReturn(delegate.geoRadius(key, within, args), Converters.identityConverter());
	}

	/*
	 * (non-Javadoc)
	 * @see org.springframework.data.redis.connection.RedisGeoCommands#geoRadiusByMember(byte[], byte[], double)
	 */
	@Override
	public GeoResults<GeoLocation<byte[]>> geoRadiusByMember(byte[] key, byte[] member, double radius) {
		return geoRadiusByMember(key, member, new Distance(radius, DistanceUnit.METERS));
	}

	/*
	 * (non-Javadoc)
	 * @see org.springframework.data.redis.connection.RedisGeoCommands#geoRadiusByMember(byte[], byte[], org.springframework.data.geo.Distance)
	 */
	@Override
	public GeoResults<GeoLocation<byte[]>> geoRadiusByMember(byte[] key, byte[] member, Distance radius) {
		return convertAndReturn(delegate.geoRadiusByMember(key, member, radius), Converters.identityConverter());
	}

	/*
	 * (non-Javadoc)
	 * @see org.springframework.data.redis.connection.RedisGeoCommands#geoRadiusByMember(byte[], byte[], org.springframework.data.geo.Distance, org.springframework.data.redis.core.GeoRadiusCommandArgs)
	 */
	@Override
	public GeoResults<GeoLocation<byte[]>> geoRadiusByMember(byte[] key, byte[] member, Distance radius,
			GeoRadiusCommandArgs args) {

		return convertAndReturn(delegate.geoRadiusByMember(key, member, radius, args), Converters.identityConverter());
	}

	/*
	 * (non-Javadoc)
	 * @see org.springframework.data.redis.connection.RedisGeoCommands#geoRemove(byte[], byte[][])
	 */
	@Override
	public Long geoRemove(byte[] key, byte[]... members) {
		return zRem(key, members);
	}

	/*
	 * (non-Javadoc)
	 * @see org.springframework.data.redis.connection.StringRedisConnection#geoRemove(java.lang.String, java.lang.String[])
	 */
	@Override
	public Long geoRemove(String key, String... members) {
		return geoRemove(serialize(key), serializeMulti(members));
	}

	/*
	 * (non-Javadoc)
	 * @see org.springframework.data.redis.connection.RedisGeoCommands#geoSearch(byte[], byte[], org.springframework.data.redis.connection.RedisGeoCommands.GeoShape, org.springframework.data.redis.connection.RedisGeoCommands.GeoSearchCommandArgs)
	 */
	@Override
	public GeoResults<GeoLocation<byte[]>> geoSearch(byte[] key, GeoReference<byte[]> reference, GeoShape predicate,
			GeoSearchCommandArgs args) {
		return convertAndReturn(delegate.geoSearch(key, reference, predicate, args), Converters.identityConverter());
	}

	/*
	 * (non-Javadoc)
	 * @see org.springframework.data.redis.connection.RedisGeoCommands#geoSearchStore(byte[], byte[], byte[], org.springframework.data.redis.connection.RedisGeoCommands.GeoShape, org.springframework.data.redis.connection.RedisGeoCommands.GeoSearchStoreCommandArgs)
	 */
	@Override
	public Long geoSearchStore(byte[] destKey, byte[] key, GeoReference<byte[]> reference, GeoShape predicate,
			GeoSearchStoreCommandArgs args) {
		return convertAndReturn(delegate.geoSearchStore(destKey, key, reference, predicate, args),
				Converters.identityConverter());
	}

	/*
	 * (non-Javadoc)
	 * @see org.springframework.data.redis.connection.StringRedisConnection#geoSearch(java.lang.String, java.lang.String, org.springframework.data.redis.connection.RedisGeoCommands.GeoShape, org.springframework.data.redis.connection.RedisGeoCommands.GeoSearchCommandArgs)
	 */
	@Override
	public GeoResults<GeoLocation<String>> geoSearch(String key, GeoReference<String> reference, GeoShape predicate,
			GeoSearchCommandArgs args) {
		return convertAndReturn(delegate.geoSearch(serialize(key), serialize(reference), predicate, args),
				byteGeoResultsToStringGeoResults);
	}

	/*
	 * (non-Javadoc)
	 * @see org.springframework.data.redis.connection.StringRedisConnection#geoSearchStore(java.lang.String, java.lang.String, java.lang.String, org.springframework.data.redis.connection.RedisGeoCommands.GeoShape, org.springframework.data.redis.connection.RedisGeoCommands.GeoSearchStoreCommandArgs)
	 */
	@Override
	public Long geoSearchStore(String destKey, String key, GeoReference<String> reference, GeoShape predicate,
			GeoSearchStoreCommandArgs args) {
		return convertAndReturn(
				delegate.geoSearchStore(serialize(destKey), serialize(key), serialize(reference), predicate, args),
				Converters.identityConverter());
	}

	/*
	 * (non-Javadoc)
	 * @see org.springframework.data.redis.connection.RedisConnection#closePipeline()
	 */
	@Override
	public List<Object> closePipeline() {

		try {
			return convertResults(delegate.closePipeline(), pipelineConverters);
		} finally {
			pipelineConverters.clear();
		}
	}

	/*
	 * (non-Javadoc)
	 * @see org.springframework.data.redis.connection.RedisConnection#isPipelined()
	 */
	@Override
	public boolean isPipelined() {
		return delegate.isPipelined();
	}

	/*
	 * (non-Javadoc)
	 * @see org.springframework.data.redis.connection.RedisConnection#openPipeline()
	 */
	@Override
	public void openPipeline() {
		delegate.openPipeline();
	}

	/*
	 * (non-Javadoc)
	 * @see org.springframework.data.redis.connection.StringRedisConnection#execute(java.lang.String)
	 */
	@Override
	public Object execute(String command) {
		return execute(command, EMPTY_2D_BYTE_ARRAY);
	}

	/*
	 * (non-Javadoc)
	 * @see org.springframework.data.redis.connection.RedisCommands#execute(java.lang.String, byte[][])
	 */
	@Override
	public Object execute(String command, byte[]... args) {
		return convertAndReturn(delegate.execute(command, args), Converters.identityConverter());
	}

	/*
	 * (non-Javadoc)
	 * @see org.springframework.data.redis.connection.StringRedisConnection#execute(java.lang.String, java.lang.String[])
	 */
	@Override
	public Object execute(String command, String... args) {
		return execute(command, serializeMulti(args));
	}

	/*
	 * (non-Javadoc)
	 * @see org.springframework.data.redis.connection.StringRedisConnection#pExpire(java.lang.String, long)
	 */
	@Override
	public Boolean pExpire(String key, long millis) {
		return pExpire(serialize(key), millis);
	}

	/*
	 * (non-Javadoc)
	 * @see org.springframework.data.redis.connection.StringRedisConnection#pExpireAt(java.lang.String, long)
	 */
	@Override
	public Boolean pExpireAt(String key, long unixTimeInMillis) {
		return pExpireAt(serialize(key), unixTimeInMillis);
	}

	/*
	 * (non-Javadoc)
	 * @see org.springframework.data.redis.connection.StringRedisConnection#pTtl(java.lang.String)
	 */
	@Override
	public Long pTtl(String key) {
		return pTtl(serialize(key));
	}

	/*
	 * (non-Javadoc)
	 * @see org.springframework.data.redis.connection.StringRedisConnection#pTtl(java.lang.String, java.util.concurrent.TimeUnit)
	 */
	@Override
	public Long pTtl(String key, TimeUnit timeUnit) {
		return pTtl(serialize(key), timeUnit);
	}

	/*
	 * (non-Javadoc)
	 * @see org.springframework.data.redis.connection.StringRedisConnection#scriptLoad(java.lang.String)
	 */
	@Override
	public String scriptLoad(String script) {
		return scriptLoad(serialize(script));
	}

	/**
	 * NOTE: This method will not deserialize Strings returned by Lua scripts, as they may not be encoded with the same
	 * serializer used here. They will be returned as byte[]s
	 */
	public <T> T eval(String script, ReturnType returnType, int numKeys, String... keysAndArgs) {
		return eval(serialize(script), returnType, numKeys, serializeMulti(keysAndArgs));
	}

	/**
	 * NOTE: This method will not deserialize Strings returned by Lua scripts, as they may not be encoded with the same
	 * serializer used here. They will be returned as byte[]s
	 */
	public <T> T evalSha(String scriptSha1, ReturnType returnType, int numKeys, String... keysAndArgs) {
		return evalSha(scriptSha1, returnType, numKeys, serializeMulti(keysAndArgs));
	}

	/*
	 * (non-Javadoc)
	 * @see org.springframework.data.redis.connection.RedisServerCommands#time()
	 */
	@Override
	public Long time() {
		return convertAndReturn(this.delegate.time(), Converters.identityConverter());
	}

	/*
	 * (non-Javadoc)
	 * @see org.springframework.data.redis.connection.RedisServerCommands#time(TimeUnit)
	 */
	@Override
	public Long time(TimeUnit timeUnit) {
		return convertAndReturn(this.delegate.time(timeUnit), Converters.identityConverter());
	}

	/*
	 * (non-Javadoc)
	 * @see org.springframework.data.redis.connection.StringRedisConnection#getClientList()
	 */
	@Override
	public List<RedisClientInfo> getClientList() {
		return convertAndReturn(this.delegate.getClientList(), Converters.identityConverter());
	}

	/*
	 * (non-Javadoc)
	 * @see org.springframework.data.redis.connection.RedisServerCommands#slaveOf(java.lang.String, int)
	 */
	@Override
	public void slaveOf(String host, int port) {
		this.delegate.slaveOf(host, port);
	}

	/*
	 * (non-Javadoc)
	 * @see org.springframework.data.redis.connection.RedisServerCommands#slaveOfNoOne()
	 */
	@Override
	public void slaveOfNoOne() {
		this.delegate.slaveOfNoOne();
	}

	/*
	 * (non-Javadoc)
	 * @see org.springframework.data.redis.connection.RedisKeyCommands#scan(org.springframework.data.redis.core.ScanOptions)
	 */
	@Override
	public Cursor<byte[]> scan(ScanOptions options) {
		return this.delegate.scan(options);
	}

	/*
	 * (non-Javadoc)
	 * @see org.springframework.data.redis.connection.RedisZSetCommands#zScan(byte[], org.springframework.data.redis.core.ScanOptions)
	 */
	@Override
	public Cursor<Tuple> zScan(byte[] key, ScanOptions options) {
		return this.delegate.zScan(key, options);
	}

	/*
	 * (non-Javadoc)
	 * @see org.springframework.data.redis.connection.RedisSetCommands#scan(byte[], org.springframework.data.redis.core.ScanOptions)
	 */
	@Override
	public Cursor<byte[]> sScan(byte[] key, ScanOptions options) {
		return this.delegate.sScan(key, options);
	}

	/*
	 * (non-Javadoc)
	 * @see org.springframework.data.redis.connection.RedisHashCommands#hscan(byte[], org.springframework.data.redis.core.ScanOptions)
	 */
	@Override
	public Cursor<Entry<byte[], byte[]>> hScan(byte[] key, ScanOptions options) {
		return this.delegate.hScan(key, options);
	}

	/*
	 * (non-Javadoc)
	 * @see org.springframework.data.redis.connection.RedisSetCommands#hStrLen(byte[], byte[])
	 */
	@Nullable
	@Override
	public Long hStrLen(byte[] key, byte[] field) {
		return convertAndReturn(delegate.hStrLen(key, field), Converters.identityConverter());
	}

	/*
	 * (non-Javadoc)
	 * @see org.springframework.data.redis.connection.RedisServerCommands#setClientName(java.lang.String)
	 */
	@Override
	public void setClientName(byte[] name) {
		this.delegate.setClientName(name);
	}

	/*
	 * (non-Javadoc)
	 * @see org.springframework.data.redis.connection.StringRedisConnection#setClientName(java.lang.String)
	 */
	@Override
	public void setClientName(String name) {
		setClientName(this.serializer.serialize(name));
	}

	/*
	 * (non-Javadoc)
	 * @see org.springframework.data.redis.connection.RedisServerCommands#killClient(byte[])
	 */
	@Override
	public void killClient(String host, int port) {
		this.delegate.killClient(host, port);
	}

	/*
	 * @see org.springframework.data.redis.connection.RedisServerCommands#getClientName()
	 */
	@Override
	public String getClientName() {
		return convertAndReturn(this.delegate.getClientName(), Converters.identityConverter());
	}

	/*
	 * (non-Javadoc)
	 * @see org.springframework.data.redis.connection.StringRedisConnection#hScan(java.lang.String, org.springframework.data.redis.core.ScanOptions)
	 */
	@Override
	public Cursor<Entry<String, String>> hScan(String key, ScanOptions options) {

		return new ConvertingCursor<>(this.delegate.hScan(this.serialize(key), options), this::convertEntry);
	}

	/*
	 * (non-Javadoc)
	 * @see org.springframework.data.redis.connection.StringRedisConnection#hStrLen(java.lang.String, java.lang.String)
	 */
	@Override
	public Long hStrLen(String key, String field) {
		return hStrLen(serialize(key), serialize(field));
	}

	/*
	 * (non-Javadoc)
	 * @see org.springframework.data.redis.connection.StringRedisConnection#sScan(java.lang.String, org.springframework.data.redis.core.ScanOptions)
	 */
	@Override
	public Cursor<String> sScan(String key, ScanOptions options) {
		return new ConvertingCursor<>(this.delegate.sScan(this.serialize(key), options), bytesToString);
	}

	/*
	 * (non-Javadoc)
	 * @see org.springframework.data.redis.connection.StringRedisConnection#zScan(java.lang.String, org.springframework.data.redis.core.ScanOptions)
	 */
	@Override
	public Cursor<StringTuple> zScan(String key, ScanOptions options) {
		return new ConvertingCursor<>(delegate.zScan(this.serialize(key), options), new TupleConverter());
	}

	/*
	 * (non-Javadoc)
	 * @see org.springframework.data.redis.connection.RedisConnection#getSentinelConnection()
	 */
	@Override
	public RedisSentinelConnection getSentinelConnection() {
		return delegate.getSentinelConnection();
	}

	/*
	 * (non-Javadoc)
	 * @see org.springframework.data.redis.connection.StringRedisConnection#zRangeByScore(java.lang.String, java.lang.String, java.lang.String)
	 */
	@Override
	public Set<String> zRangeByScore(String key, String min, String max) {
		return convertAndReturn(delegate.zRangeByScore(serialize(key), min, max), byteSetToStringSet);
	}

	/*
	 * (non-Javadoc)
	 * @see org.springframework.data.redis.connection.StringRedisConnection#zRangeByScore(java.lang.String, java.lang.String, java.lang.String, long, long)
	 */
	@Override
	public Set<String> zRangeByScore(String key, String min, String max, long offset, long count) {
		return convertAndReturn(delegate.zRangeByScore(serialize(key), min, max, offset, count), byteSetToStringSet);
	}

	/*
	 * (non-Javadoc)
	 * @see org.springframework.data.redis.connection.RedisZSetCommands#zRangeByScore(byte[], java.lang.String, java.lang.String)
	 */
	@Override
	public Set<byte[]> zRangeByScore(byte[] key, String min, String max) {
		return convertAndReturn(delegate.zRangeByScore(key, min, max), Converters.identityConverter());
	}

	/*
	 * (non-Javadoc)
	 * @see org.springframework.data.redis.connection.RedisZSetCommands#zRangeByScore(byte[], java.lang.String, java.lang.String, long, long)
	 */
	@Override
	public Set<byte[]> zRangeByScore(byte[] key, String min, String max, long offset, long count) {
		return convertAndReturn(delegate.zRangeByScore(key, min, max, offset, count), Converters.identityConverter());
	}

	/*
	 * (non-Javadoc)
	 * @see org.springframework.data.redis.connection.RedisHyperLogLogCommands#pfAdd(byte[], byte[][])
	 */
	@Override
	public Long pfAdd(byte[] key, byte[]... values) {
		return convertAndReturn(delegate.pfAdd(key, values), Converters.identityConverter());
	}

	/*
	 * (non-Javadoc)
	 * @see org.springframework.data.redis.connection.StringRedisConnection#pfAdd(java.lang.String, java.lang.String[])
	 */
	@Override
	public Long pfAdd(String key, String... values) {
		return pfAdd(serialize(key), serializeMulti(values));
	}

	/*
	 * (non-Javadoc)
	 * @see org.springframework.data.redis.connection.RedisHyperLogLogCommands#pfCount(byte[][])
	 */
	@Override
	public Long pfCount(byte[]... keys) {
		return convertAndReturn(delegate.pfCount(keys), Converters.identityConverter());
	}

	/*
	 * (non-Javadoc)
	 * @see org.springframework.data.redis.connection.StringRedisConnection#pfCount(java.lang.String[])
	 */
	@Override
	public Long pfCount(String... keys) {
		return pfCount(serializeMulti(keys));
	}

	/*
	 * (non-Javadoc)
	 * @see org.springframework.data.redis.connection.RedisHyperLogLogCommands#pfMerge(byte[], byte[][])
	 */
	@Override
	public void pfMerge(byte[] destinationKey, byte[]... sourceKeys) {
		delegate.pfMerge(destinationKey, sourceKeys);
	}

	/*
	 * (non-Javadoc)
	 * @see org.springframework.data.redis.connection.StringRedisConnection#pfMerge(java.lang.String, java.lang.String[][])
	 */
	@Override
	public void pfMerge(String destinationKey, String... sourceKeys) {
		this.pfMerge(serialize(destinationKey), serializeMulti(sourceKeys));
	}

	/*
	 * (non-Javadoc)
	 * @see org.springframework.data.redis.connection.RedisZSetCommands#zRangeByLex(byte[])
	 */
	@Override
	public Set<byte[]> zRangeByLex(byte[] key) {
		return convertAndReturn(delegate.zRangeByLex(key), Converters.identityConverter());
	}

	/*
	 * (non-Javadoc)
	 * @see org.springframework.data.redis.connection.RedisZSetCommands#zRangeByLex(byte[], org.springframework.data.redis.connection.RedisZSetCommands.Range)
	 */
	@Override
	public Set<byte[]> zRangeByLex(byte[] key, Range range) {
		return convertAndReturn(delegate.zRangeByLex(key, range), Converters.identityConverter());
	}

	/*
	 * (non-Javadoc)
	 * @see org.springframework.data.redis.connection.RedisZSetCommands#zRangeByLex(byte[], org.springframework.data.redis.connection.RedisZSetCommands.Range, org.springframework.data.redis.connection.RedisZSetCommands.Limit)
	 */
	@Override
	public Set<byte[]> zRangeByLex(byte[] key, Range range, Limit limit) {
		return convertAndReturn(delegate.zRangeByLex(key, range, limit), Converters.identityConverter());
	}

	/*
	 * (non-Javadoc)
	 * @see org.springframework.data.redis.connection.StringRedisConnection#zRangeByLex(java.lang.String)
	 */
	@Override
	public Set<String> zRangeByLex(String key) {
		return zRangeByLex(key, Range.unbounded());
	}

	/*
	 * (non-Javadoc)
	 * @see org.springframework.data.redis.connection.StringRedisConnection#zRangeByLex(java.lang.String, org.springframework.data.redis.connection.RedisZSetCommands.Range)
	 */
	@Override
	public Set<String> zRangeByLex(String key, Range range) {
		return zRangeByLex(key, range, Limit.unlimited());
	}

	/*
	 * (non-Javadoc)
	 * @see org.springframework.data.redis.connection.StringRedisConnection#zRangeByLex(java.lang.String, org.springframework.data.redis.connection.RedisZSetCommands.Range, org.springframework.data.redis.connection.RedisZSetCommands.Limit)
	 */
	@Override
	public Set<String> zRangeByLex(String key, Range range, Limit limit) {
		return convertAndReturn(delegate.zRangeByLex(serialize(key), range, limit), byteSetToStringSet);
	}

	/*
	 * (non-Javadoc)
	 * @see org.springframework.data.redis.connection.RedisZSetCommands#zRevRangeByLex(java.lang.String, org.springframework.data.redis.connection.RedisZSetCommands.Range, org.springframework.data.redis.connection.RedisZSetCommands.Limit)
	 */
	@Override
	public Set<byte[]> zRevRangeByLex(byte[] key, Range range, Limit limit) {
		return convertAndReturn(delegate.zRevRangeByLex(key, range, limit), Converters.identityConverter());
	}

	/*
	 * (non-Javadoc)
	 * @see org.springframework.data.redis.connection.StringRedisConnection#zRevRangeByLex(java.lang.String, org.springframework.data.redis.connection.RedisZSetCommands.Range, org.springframework.data.redis.connection.RedisZSetCommands.Limit)
	 */
	@Override
	public Set<String> zRevRangeByLex(String key, Range range, Limit limit) {
		return convertAndReturn(delegate.zRevRangeByLex(serialize(key), range, limit), byteSetToStringSet);
	}

	/*
	 * (non-Javadoc)
	 * @see org.springframework.data.redis.connection.RedisServerCommands#migrate(byte[], org.springframework.data.redis.connection.RedisNode, int, org.springframework.data.redis.connection.RedisServerCommands.MigrateOption)
	 */
	@Override
	public void migrate(byte[] key, RedisNode target, int dbIndex, @Nullable MigrateOption option) {
		delegate.migrate(key, target, dbIndex, option);
	}

	/*
	 * (non-Javadoc)
	 * @see org.springframework.data.redis.connection.RedisServerCommands#migrate(byte[], org.springframework.data.redis.connection.RedisNode, int, org.springframework.data.redis.connection.RedisServerCommands.MigrateOption, long)
	 */
	@Override
	public void migrate(byte[] key, RedisNode target, int dbIndex, @Nullable MigrateOption option, long timeout) {
		delegate.migrate(key, target, dbIndex, option, timeout);
	}

	/*
	 * (non-Javadoc)
	 * @see org.springframework.data.redis.connection.StringRedisConnection#xAck(java.lang.String, java.lang.String, RecordId[])
	 */
	@Override
	public Long xAck(String key, String group, RecordId... recordIds) {
		return convertAndReturn(delegate.xAck(this.serialize(key), group, recordIds), Converters.identityConverter());
	}

	/*
	 * (non-Javadoc)
	 * @see org.springframework.data.redis.connection.StringRedisConnection#xAdd(StringRecord, XAddOptions)
	 */
	@Override
	public RecordId xAdd(StringRecord record, XAddOptions options) {
		return convertAndReturn(delegate.xAdd(record.serialize(serializer), options), Converters.identityConverter());
	}

	/*
	 * (non-Javadoc)
	 * @see org.springframework.data.redis.connection.StringRedisConnection#xClaimJustId(java.lang.String, java.lang.String, java.lang.String, org.springframework.data.redis.connection.RedisStreamCommands.XClaimOptions)
	 */
	@Override
	public List<RecordId> xClaimJustId(String key, String group, String consumer, XClaimOptions options) {
		return convertAndReturn(delegate.xClaimJustId(serialize(key), group, consumer, options),
				Converters.identityConverter());
	}

	/*
	 * (non-Javadoc)
	 * @see org.springframework.data.redis.connection.StringRedisConnection#xClaim(java.lang.String, java.lang.String, java.lang.String, org.springframework.data.redis.connection.RedisStreamCommands.XClaimOptions)
	 */
	@Override
	public List<StringRecord> xClaim(String key, String group, String consumer, XClaimOptions options) {
		return convertAndReturn(delegate.xClaim(serialize(key), group, consumer, options),
				listByteMapRecordToStringMapRecordConverter);
	}

	/*
	 * (non-Javadoc)
	 * @see org.springframework.data.redis.connection.StringRedisConnection#xDel(java.lang.String, java.lang.String[])
	 */
	@Override
	public Long xDel(String key, RecordId... recordIds) {
		return convertAndReturn(delegate.xDel(serialize(key), recordIds), Converters.identityConverter());
	}

	/*
	 * (non-Javadoc)
	 * @see org.springframework.data.redis.connection.StringRedisConnection#xGroupCreate(java.lang.String, org.springframework.data.redis.connection.RedisStreamCommands.ReadOffset, java.lang.String)
	 */
	@Override
	public String xGroupCreate(String key, ReadOffset readOffset, String group) {
		return convertAndReturn(delegate.xGroupCreate(serialize(key), group, readOffset), Converters.identityConverter());
	}

	/*
	 * (non-Javadoc)
	 * @see org.springframework.data.redis.connection.StringRedisConnection#xGroupCreate(java.lang.String, org.springframework.data.redis.connection.RedisStreamCommands.ReadOffset, java.lang.String, boolean)
	 */
	@Override
	public String xGroupCreate(String key, ReadOffset readOffset, String group, boolean mkStream) {
		return convertAndReturn(delegate.xGroupCreate(serialize(key), group, readOffset, mkStream),
				Converters.identityConverter());
	}

	/*
	 * (non-Javadoc)
	 * @see org.springframework.data.redis.connection.StringRedisConnection#xGroupDelConsumer(java.lang.String, org.springframework.data.redis.connection.RedisStreamCommands.Consumer)
	 */
	@Override
	public Boolean xGroupDelConsumer(String key, Consumer consumer) {
		return convertAndReturn(delegate.xGroupDelConsumer(serialize(key), consumer), Converters.identityConverter());
	}

	/*
	 * (non-Javadoc)
	 * @see org.springframework.data.redis.connection.StringRedisConnection#xGroupDestroy(java.lang.String, java.lang.String)
	 */
	@Override
	public Boolean xGroupDestroy(String key, String group) {
		return convertAndReturn(delegate.xGroupDestroy(serialize(key), group), Converters.identityConverter());
	}

	/*
	 * (non-Javadoc)
	 * @see org.springframework.data.redis.connection.StringRedisConnection#xInfo(java.lang.String)
	 */
	@Override
	public XInfoStream xInfo(String key) {
		return convertAndReturn(delegate.xInfo(serialize(key)), Converters.identityConverter());
	}

	/*
	 * (non-Javadoc)
	 * @see org.springframework.data.redis.connection.StringRedisConnection#xInfoGroups(java.lang.String)
	 */
	@Override
	public XInfoGroups xInfoGroups(String key) {
		return convertAndReturn(delegate.xInfoGroups(serialize(key)), Converters.identityConverter());
	}

	/*
	 * (non-Javadoc)
	 * @see org.springframework.data.redis.connection.StringRedisConnection#xInfoConsumers(java.lang.String, java.lang.String)
	 */
	@Override
	public XInfoConsumers xInfoConsumers(String key, String groupName) {
		return convertAndReturn(delegate.xInfoConsumers(serialize(key), groupName), Converters.identityConverter());
	}

	/*
	 * (non-Javadoc)
	 * @see org.springframework.data.redis.connection.StringRedisConnection#xLen(java.lang.String)
	 */
	@Override
	public Long xLen(String key) {
		return convertAndReturn(delegate.xLen(serialize(key)), Converters.identityConverter());
	}

	/*
	 * (non-Javadoc)
	 * @see org.springframework.data.redis.connection.StringRedisConnection#xPending(java.lang.String, java.lang.String)
	 */
	@Override
	public PendingMessagesSummary xPending(String key, String groupName) {
		return convertAndReturn(delegate.xPending(serialize(key), groupName), Converters.identityConverter());
	}

	/*
	 * (non-Javadoc)
	 * @see org.springframework.data.redis.connection.StringRedisConnection#xPending(java.lang.String, java.lang.String, java.lang.String, org.springframework.data.domain.Range, java.lang.Long)
	 */
	@Override
	public PendingMessages xPending(String key, String groupName, String consumer,
			org.springframework.data.domain.Range<String> range, Long count) {
<<<<<<< HEAD
		return convertAndReturn(delegate.xPending(serialize(key), groupName, consumer, range, count, null), Converters.identityConverter());
	}

	/*
	 * (non-Javadoc)
	 * @see org.springframework.data.redis.connection.StringRedisConnection#xPending(java.lang.String, java.lang.String, java.lang.String, org.springframework.data.domain.Range, java.lang.Long)
	 */
	@Override
	public PendingMessages xPending(String key, String groupName, String consumer,
			org.springframework.data.domain.Range<String> range, Long count, Long idleMilliSeconds) {
		return convertAndReturn(delegate.xPending(serialize(key), groupName, consumer, range, count, idleMilliSeconds),
=======
		return convertAndReturn(delegate.xPending(serialize(key), groupName, consumer, range, count),
>>>>>>> 4dcb2157
				Converters.identityConverter());
	}

	/*
	 * (non-Javadoc)
	 * @see org.springframework.data.redis.connection.StringRedisConnection#xPending(java.lang.String, java.lang.String, org.springframework.data.domain.Range, java.lang.Long)
	 */
	@Override
	public PendingMessages xPending(String key, String groupName, org.springframework.data.domain.Range<String> range,
			Long count) {
		return convertAndReturn(delegate.xPending(serialize(key), groupName, range, count, null), Converters.identityConverter());
	}

	/*
	 * (non-Javadoc)
	 * @see org.springframework.data.redis.connection.StringRedisConnection#xPending(java.lang.String, java.lang.String, org.springframework.data.domain.Range, java.lang.Long, java.lang.Long)
	 */
	@Override
	public PendingMessages xPending(String key, String groupName, org.springframework.data.domain.Range<String> range,
			Long count, Long idleMilliSeconds) {
		return convertAndReturn(delegate.xPending(serialize(key), groupName, range, count, idleMilliSeconds),
				Converters.identityConverter());
	}

	/*
	 * (non-Javadoc)
	 * @see org.springframework.data.redis.connection.StringRedisConnection#xPending(java.lang.String, org.springframework.data.redis.connection.RedisStreamCommands.XPendingOptions)
	 */
	@Override
	public PendingMessages xPending(String key, String groupName, XPendingOptions options) {
		return convertAndReturn(delegate.xPending(serialize(key), groupName, options), Converters.identityConverter());
	}

	/*
	 * (non-Javadoc)
	 * @see org.springframework.data.redis.connection.StringRedisConnection#xRange(java.lang.String, org.springframework.data.domain.Range, org.springframework.data.redis.connection.RedisZSetCommands.Limit)
	 */
	@Override
	public List<StringRecord> xRange(String key, org.springframework.data.domain.Range<String> range, Limit limit) {
		return convertAndReturn(delegate.xRange(serialize(key), range, limit), listByteMapRecordToStringMapRecordConverter);
	}

	/*
	 * (non-Javadoc)
	 * @see org.springframework.data.redis.connection.StringRedisConnection#xReadAsString(org.springframework.data.redis.connection.RedisStreamCommands.StreamReadOptions, org.springframework.data.redis.connection.RedisStreamCommands.StreamOffset[])
	 */
	@Override
	public List<StringRecord> xReadAsString(StreamReadOptions readOptions, StreamOffset<String>... streams) {
		return convertAndReturn(delegate.xRead(readOptions, serialize(streams)),
				listByteMapRecordToStringMapRecordConverter);
	}

	/*
	 * (non-Javadoc)
	 * @see org.springframework.data.redis.connection.StringRedisConnection#xReadGroupAsString(org.springframework.data.redis.connection.RedisStreamCommands.Consumer, org.springframework.data.redis.connection.RedisStreamCommands.StreamReadOptions, org.springframework.data.redis.connection.RedisStreamCommands.StreamOffset[])
	 */
	@Override
	public List<StringRecord> xReadGroupAsString(Consumer consumer, StreamReadOptions readOptions,
			StreamOffset<String>... streams) {

		return convertAndReturn(delegate.xReadGroup(consumer, readOptions, serialize(streams)),
				listByteMapRecordToStringMapRecordConverter);
	}

	/*
	 * (non-Javadoc)
	 * @see org.springframework.data.redis.connection.StringRedisConnection#xRevRange(java.lang.String, org.springframework.data.domain.Range, org.springframework.data.redis.connection.RedisZSetCommands.Limit)
	 */
	@Override
	public List<StringRecord> xRevRange(String key, org.springframework.data.domain.Range<String> range, Limit limit) {

		return convertAndReturn(delegate.xRevRange(serialize(key), range, limit),
				listByteMapRecordToStringMapRecordConverter);
	}

	/*
	 * (non-Javadoc)
	 * @see org.springframework.data.redis.connection.StringRedisConnection#xTrim(java.lang.String, long)
	 */
	@Override
	public Long xTrim(String key, long count) {
		return xTrim(key, count, false);
	}

	/*
	 * (non-Javadoc)
	 * @see org.springframework.data.redis.connection.StringRedisConnection#xTrim(java.lang.String, long, boolean)
	 */
	@Override
	public Long xTrim(String key, long count, boolean approximateTrimming) {
		return convertAndReturn(delegate.xTrim(serialize(key), count, approximateTrimming), Converters.identityConverter());
	}

	/*
	 * (non-Javadoc)
	 * @see org.springframework.data.redis.connection.RedisStreamCommands#xAck(byte[], java.lang.String, java.lang.String[])
	 */
	@Override
	public Long xAck(byte[] key, String group, RecordId... recordIds) {
		return delegate.xAck(key, group, recordIds);
	}

	/*
	 * (non-Javadoc)
	 * @see org.springframework.data.redis.connection.RedisStreamCommands#xAdd(MapRecord, XAddOptions)
	 */
	@Override
	public RecordId xAdd(MapRecord<byte[], byte[], byte[]> record, XAddOptions options) {
		return delegate.xAdd(record, options);
	}

	/*
	 * (non-Javadoc)
	 * @see org.springframework.data.redis.connection.RedisStreamCommands#xClaimJustId(byte[], java.lang.String, java.lag.String, org.springframework.data.redis.connection.RedisStreamCommands.XCLaimOptions)
	 */
	@Override
	public List<RecordId> xClaimJustId(byte[] key, String group, String newOwner, XClaimOptions options) {
		return delegate.xClaimJustId(key, group, newOwner, options);
	}

	/*
	 * (non-Javadoc)
	 * @see org.springframework.data.redis.connection.RedisStreamCommands#xClaim(byte[], java.lang.String, java.lag.String, org.springframework.data.redis.connection.RedisStreamCommands.XCLaimOptions)
	 */
	@Override
	public List<ByteRecord> xClaim(byte[] key, String group, String newOwner, XClaimOptions options) {
		return delegate.xClaim(key, group, newOwner, options);
	}

	/*
	 * (non-Javadoc)
	 * @see org.springframework.data.redis.connection.RedisStreamCommands#xDel(byte[], RecordId)
	 */
	@Override
	public Long xDel(byte[] key, RecordId... recordIds) {
		return delegate.xDel(key, recordIds);
	}

	/*
	 * (non-Javadoc)
	 * @see org.springframework.data.redis.connection.RedisStreamCommands#xGroupCreate(byte[], org.springframework.data.redis.connection.RedisStreamCommands.ReadOffset, java.lang.String)
	 */
	@Override
	public String xGroupCreate(byte[] key, String groupName, ReadOffset readOffset) {
		return delegate.xGroupCreate(key, groupName, readOffset);
	}

	/*
	 * (non-Javadoc)
	 * @see org.springframework.data.redis.connection.RedisStreamCommands#xGroupCreate(byte[], org.springframework.data.redis.connection.RedisStreamCommands.ReadOffset, java.lang.String, boolean)
	 */
	@Override
	public String xGroupCreate(byte[] key, String groupName, ReadOffset readOffset, boolean mkStream) {
		return delegate.xGroupCreate(key, groupName, readOffset, mkStream);
	}

	/*
	 * (non-Javadoc)
	 * @see org.springframework.data.redis.connection.RedisStreamCommands#xGroupDelConsumer(byte[], org.springframework.data.redis.connection.RedisStreamCommands.Consumer)
	 */
	@Override
	public Boolean xGroupDelConsumer(byte[] key, Consumer consumer) {
		return delegate.xGroupDelConsumer(key, consumer);
	}

	/*
	 * (non-Javadoc)
	 * @see org.springframework.data.redis.connection.RedisStreamCommands#xGroupDestroy(byte[], java.lang.String)
	 */
	@Override
	public Boolean xGroupDestroy(byte[] key, String groupName) {
		return delegate.xGroupDestroy(key, groupName);
	}

	/*
	 * (non-Javadoc)
	 * @see org.springframework.data.redis.connection.RedisStreamCommands#xInfo(byte[])
	 */
	@Override
	public XInfoStream xInfo(byte[] key) {
		return delegate.xInfo(key);
	}

	/*
	 * (non-Javadoc)
	 * @see org.springframework.data.redis.connection.RedisStreamCommands#xInfoGroups(byte[])
	 */
	@Override
	public XInfoGroups xInfoGroups(byte[] key) {
		return delegate.xInfoGroups(key);
	}

	/*
	 * (non-Javadoc)
	 * @see org.springframework.data.redis.connection.RedisStreamCommands#xInfoConsumers(byte[], java.lang.String)
	 */
	@Override
	public XInfoConsumers xInfoConsumers(byte[] key, String groupName) {
		return delegate.xInfoConsumers(key, groupName);
	}

	/*
	 * (non-Javadoc)
	 * @see org.springframework.data.redis.connection.RedisStreamCommands#xLen(byte[])
	 */
	@Override
	public Long xLen(byte[] key) {
		return delegate.xLen(key);
	}

	/*
	 * (non-Javadoc)
	 * @see org.springframework.data.redis.connection.RedisStreamCommands#xPending(byte[], java.lang.String)
	 */
	@Override
	public PendingMessagesSummary xPending(byte[] key, String groupName) {
		return delegate.xPending(key, groupName);
	}

	/*
	 * (non-Javadoc)
	 * @see org.springframework.data.redis.connection.RedisStreamCommands#xPending(byte[], java.lang.String)
	 */
	@Override
	public PendingMessages xPending(byte[] key, String groupName, XPendingOptions options) {
		return delegate.xPending(key, groupName, options);
	}

	/*
	 * (non-Javadoc)
	 * @see org.springframework.data.redis.connection.RedisStreamCommands#xRange(byte[], org.springframework.data.domain.Range, org.springframework.data.redis.connection.RedisZSetCommands.Limit)
	 */
	@Override
	public List<ByteRecord> xRange(byte[] key, org.springframework.data.domain.Range<String> range, Limit limit) {
		return delegate.xRange(key, range, limit);
	}

	/*
	 * (non-Javadoc)
	 * @see org.springframework.data.redis.connection.RedisStreamCommands#xRead(org.springframework.data.redis.connection.RedisStreamCommands.StreamReadOptions, org.springframework.data.redis.connection.RedisStreamCommands.StreamOffset[])
	 */
	@Override
	public List<ByteRecord> xRead(StreamReadOptions readOptions, StreamOffset<byte[]>... streams) {
		return delegate.xRead(readOptions, streams);
	}

	/*
	 * (non-Javadoc)
	 * @see org.springframework.data.redis.connection.RedisStreamCommands#xReadGroup(org.springframework.data.redis.connection.RedisStreamCommands.Consumer, org.springframework.data.redis.connection.RedisStreamCommands.StreamReadOptions, org.springframework.data.redis.connection.RedisStreamCommands.StreamOffset[])
	 */
	@Override
	public List<ByteRecord> xReadGroup(Consumer consumer, StreamReadOptions readOptions,
			StreamOffset<byte[]>... streams) {
		return delegate.xReadGroup(consumer, readOptions, streams);
	}

	/*
	 * (non-Javadoc)
	 * @see org.springframework.data.redis.connection.RedisStreamCommands#xRevRange(byte[], org.springframework.data.domain.Range, org.springframework.data.redis.connection.RedisZSetCommands.Limit)
	 */
	@Override
	public List<ByteRecord> xRevRange(byte[] key, org.springframework.data.domain.Range<String> range, Limit limit) {
		return delegate.xRevRange(key, range, limit);
	}

	/*
	 * (non-Javadoc)
	 * @see org.springframework.data.redis.connection.RedisStreamCommands#xTrim(byte[], long)
	 */
	@Override
	public Long xTrim(byte[] key, long count) {
		return xTrim(key, count, false);
	}

	/*
	 * (non-Javadoc)
	 * @see org.springframework.data.redis.connection.RedisStreamCommands#xTrim(byte[], long, boolean)
	 */
	@Override
	public Long xTrim(byte[] key, long count, boolean approximateTrimming) {
		return delegate.xTrim(key, count, approximateTrimming);
	}

	/**
	 * Specifies if pipelined and tx results should be deserialized to Strings. If false, results of
	 * {@link #closePipeline()} and {@link #exec()} will be of the type returned by the underlying connection
	 *
	 * @param deserializePipelineAndTxResults Whether or not to deserialize pipeline and tx results
	 */
	public void setDeserializePipelineAndTxResults(boolean deserializePipelineAndTxResults) {
		this.deserializePipelineAndTxResults = deserializePipelineAndTxResults;
	}

	@SuppressWarnings("unchecked")
	@Nullable
	private <T> T convertAndReturn(@Nullable Object value, Converter converter) {

		if (isFutureConversion()) {

			addResultConverter(converter);
			return null;
		}

		if (!(converter instanceof ListConverter) && value instanceof List) {
			return (T) new ListConverter<>(converter).convert((List) value);
		}

		return value == null ? null
				: ObjectUtils.nullSafeEquals(converter, Converters.identityConverter()) ? (T) value
						: (T) converter.convert(value);
	}

	private void addResultConverter(Converter<?, ?> converter) {
		if (isQueueing()) {
			txConverters.add(converter);
		} else {
			pipelineConverters.add(converter);
		}
	}

	private boolean isFutureConversion() {
		return isPipelined() || isQueueing();
	}

	@SuppressWarnings({ "unchecked", "rawtypes" })
	private List<Object> convertResults(@Nullable List<Object> results, Queue<Converter> converters) {
		if (!deserializePipelineAndTxResults || results == null) {
			return results;
		}
		if (results.size() != converters.size()) {
			// Some of the commands were done directly on the delegate, don't attempt to convert
			log.warn("Delegate returned an unexpected number of results. Abandoning type conversion.");
			return results;
		}
		List<Object> convertedResults = new ArrayList<>(results.size());
		for (Object result : results) {

			Converter converter = converters.remove();
			convertedResults.add(result == null ? null : converter.convert(result));
		}
		return convertedResults;
	}

	/*
	 * (non-Javadoc)
	 * @see org.springframework.data.redis.connection.RedisStringCommands#bitfield(byte[], BitfieldCommand)
	 */
	@Override
	public List<Long> bitField(byte[] key, BitFieldSubCommands subCommands) {
		return delegate.bitField(key, subCommands);
	}

	/*
	 * (non-Javadoc)
	 * @see org.springframework.data.redis.connection.StringRedisConnection#bitfield(byte[], BitfieldCommand)
	 */
	@Override
	public List<Long> bitfield(String key, BitFieldSubCommands operation) {

		List<Long> results = delegate.bitField(serialize(key), operation);
		if (isFutureConversion()) {
			addResultConverter(Converters.identityConverter());
		}
		return results;
	}

	/*
	 * (non-Javadoc)
	 * @see org.springframework.data.redis.connection.DecoratedRedisConnection#getDelegate()
	 */
	@Override
	public RedisConnection getDelegate() {
		return delegate;
	}
}<|MERGE_RESOLUTION|>--- conflicted
+++ resolved
@@ -4548,22 +4548,9 @@
 	 */
 	@Override
 	public PendingMessages xPending(String key, String groupName, String consumer,
-			org.springframework.data.domain.Range<String> range, Long count) {
-<<<<<<< HEAD
-		return convertAndReturn(delegate.xPending(serialize(key), groupName, consumer, range, count, null), Converters.identityConverter());
-	}
-
-	/*
-	 * (non-Javadoc)
-	 * @see org.springframework.data.redis.connection.StringRedisConnection#xPending(java.lang.String, java.lang.String, java.lang.String, org.springframework.data.domain.Range, java.lang.Long)
-	 */
-	@Override
-	public PendingMessages xPending(String key, String groupName, String consumer,
 			org.springframework.data.domain.Range<String> range, Long count, Long idleMilliSeconds) {
-		return convertAndReturn(delegate.xPending(serialize(key), groupName, consumer, range, count, idleMilliSeconds),
-=======
-		return convertAndReturn(delegate.xPending(serialize(key), groupName, consumer, range, count),
->>>>>>> 4dcb2157
+
+		return convertAndReturn(delegate.xPending(serialize(key), groupName, consumer, range, count,idleMilliSeconds),
 				Converters.identityConverter());
 	}
 
