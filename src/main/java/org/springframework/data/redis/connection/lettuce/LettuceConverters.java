--- conflicted
+++ resolved
@@ -333,7 +333,6 @@
 		return stringToRedisClientListConverter().convert(clientList);
 	}
 
-<<<<<<< HEAD
 	public static String boundaryToStringForZRange(Boundary boundary, String defaultValue) {
 
 		if (boundary == null || boundary.getValue() == null) {
@@ -356,7 +355,6 @@
 		return prefix + value;
 	}
 
-=======
 	/**
 	 * @param source List of Maps containing node details from SENTINEL SLAVES or SENTINEL MASTERS.
 	 * 					May be empty or {@literal null}.
@@ -400,5 +398,4 @@
 
 		return builder.build();
 	}
->>>>>>> 011a1544
 }