/*
 * Copyright 2011-2025 the original author or authors.
 *
 * Licensed under the Apache License, Version 2.0 (the "License");
 * you may not use this file except in compliance with the License.
 * You may obtain a copy of the License at
 *
 *      https://www.apache.org/licenses/LICENSE-2.0
 *
 * Unless required by applicable law or agreed to in writing, software
 * distributed under the License is distributed on an "AS IS" BASIS,
 * WITHOUT WARRANTIES OR CONDITIONS OF ANY KIND, either express or implied.
 * See the License for the specific language governing permissions and
 * limitations under the License.
 */
package org.springframework.data.redis.connection;

import static org.assertj.core.api.Assertions.*;
import static org.assertj.core.api.Assumptions.*;
import static org.awaitility.Awaitility.*;
import static org.junit.jupiter.api.condition.OS.*;
import static org.springframework.data.redis.connection.BitFieldSubCommands.*;
import static org.springframework.data.redis.connection.BitFieldSubCommands.BitFieldIncrBy.Overflow.*;
import static org.springframework.data.redis.connection.BitFieldSubCommands.BitFieldType.*;
import static org.springframework.data.redis.connection.ClusterTestVariables.*;
import static org.springframework.data.redis.connection.RedisGeoCommands.DistanceUnit.*;
import static org.springframework.data.redis.connection.RedisGeoCommands.GeoRadiusCommandArgs.*;
import static org.springframework.data.redis.connection.RedisGeoCommands.GeoSearchStoreCommandArgs.*;
import static org.springframework.data.redis.core.ScanOptions.*;

import java.nio.charset.StandardCharsets;
import java.time.Duration;
import java.time.Instant;
import java.time.temporal.ChronoUnit;
import java.util.*;
import java.util.concurrent.BlockingDeque;
import java.util.concurrent.LinkedBlockingDeque;
import java.util.concurrent.TimeUnit;
import java.util.stream.IntStream;

import org.assertj.core.data.Offset;
import org.junit.AssumptionViolatedException;
import org.junit.jupiter.api.AfterEach;
import org.junit.jupiter.api.BeforeEach;
import org.junit.jupiter.api.Disabled;
import org.junit.jupiter.api.Test;
import org.junit.jupiter.api.condition.DisabledOnOs;
import org.junit.jupiter.params.ParameterizedTest;
import org.junit.jupiter.params.provider.ValueSource;

import org.springframework.beans.factory.annotation.Autowired;
import org.springframework.dao.DataAccessException;
import org.springframework.data.domain.Range;
import org.springframework.data.domain.Range.Bound;
import org.springframework.data.geo.Circle;
import org.springframework.data.geo.Distance;
import org.springframework.data.geo.GeoResult;
import org.springframework.data.geo.GeoResults;
import org.springframework.data.geo.Metrics;
import org.springframework.data.geo.Point;
import org.springframework.data.redis.RedisSystemException;
import org.springframework.data.redis.TestCondition;
import org.springframework.data.redis.connection.RedisGeoCommands.GeoLocation;
import org.springframework.data.redis.connection.RedisListCommands.Position;
import org.springframework.data.redis.connection.RedisStreamCommands.XClaimOptions;
import org.springframework.data.redis.connection.RedisStringCommands.BitOperation;
import org.springframework.data.redis.connection.RedisStringCommands.SetOption;
import org.springframework.data.redis.connection.RedisZSetCommands.ZAddArgs;
import org.springframework.data.redis.connection.SortParameters.Order;
import org.springframework.data.redis.connection.StringRedisConnection.StringTuple;
import org.springframework.data.redis.connection.ValueEncoding.RedisValueEncoding;
import org.springframework.data.redis.connection.stream.Consumer;
import org.springframework.data.redis.connection.stream.MapRecord;
import org.springframework.data.redis.connection.stream.PendingMessages;
import org.springframework.data.redis.connection.stream.PendingMessagesSummary;
import org.springframework.data.redis.connection.stream.ReadOffset;
import org.springframework.data.redis.connection.stream.RecordId;
import org.springframework.data.redis.connection.stream.StreamInfo.XInfoConsumers;
import org.springframework.data.redis.connection.stream.StreamInfo.XInfoGroups;
import org.springframework.data.redis.connection.stream.StreamInfo.XInfoStream;
import org.springframework.data.redis.connection.stream.StreamOffset;
import org.springframework.data.redis.connection.stream.StringRecord;
import org.springframework.data.redis.connection.zset.Aggregate;
import org.springframework.data.redis.connection.zset.DefaultTuple;
import org.springframework.data.redis.connection.zset.RankAndScore;
import org.springframework.data.redis.connection.zset.Tuple;
import org.springframework.data.redis.core.Cursor;
import org.springframework.data.redis.core.KeyScanOptions;
import org.springframework.data.redis.core.ScanOptions;
import org.springframework.data.redis.core.StringRedisTemplate;
import org.springframework.data.redis.core.types.Expiration;
import org.springframework.data.redis.core.types.RedisClientInfo;
import org.springframework.data.redis.domain.geo.GeoReference;
import org.springframework.data.redis.domain.geo.GeoShape;
import org.springframework.data.redis.serializer.RedisSerializer;
import org.springframework.data.redis.test.condition.EnabledOnCommand;
import org.springframework.data.redis.test.condition.EnabledOnRedisDriver;
import org.springframework.data.redis.test.condition.EnabledOnRedisVersion;
import org.springframework.data.redis.test.condition.LongRunningTest;
import org.springframework.data.redis.test.condition.RedisDriver;
import org.springframework.data.redis.test.util.HexStringUtils;
import org.springframework.data.util.Streamable;
import org.springframework.util.ObjectUtils;

/**
 * Base test class for AbstractConnection integration tests
 *
 * @author Costin Leau
 * @author Jennifer Hickey
 * @author Christoph Strobl
 * @author Thomas Darimont
 * @author Mark Paluch
 * @author Tugdual Grall
 * @author Dejan Jankov
 * @author Andrey Shlykov
 * @author Hendrik Duerkop
 * @author Shyngys Sapraliyev
 * @author Roman Osadchuk
 * @author Tihomir Mateev
<<<<<<< HEAD
 * @author Seongil Kim
=======
 * @author Jeonggyu Choi
>>>>>>> 2f4c7f9f
 */
public abstract class AbstractConnectionIntegrationTests {

	private static final Point POINT_ARIGENTO = new Point(13.583333, 37.316667);
	private static final Point POINT_CATANIA = new Point(15.087269, 37.502669);
	private static final Point POINT_PALERMO = new Point(13.361389, 38.115556);

	private static final GeoLocation<String> ARIGENTO = new GeoLocation<>("arigento", POINT_ARIGENTO);
	private static final GeoLocation<String> CATANIA = new GeoLocation<>("catania", POINT_CATANIA);
	private static final GeoLocation<String> PALERMO = new GeoLocation<>("palermo", POINT_PALERMO);

	protected StringRedisConnection connection;
	protected RedisSerializer<Object> serializer = RedisSerializer.java();
	private RedisSerializer<String> stringSerializer = RedisSerializer.string();

	private static final byte[] EMPTY_ARRAY = new byte[0];

	protected List<Object> actual = new ArrayList<>();

	@Autowired
	@EnabledOnRedisDriver.DriverQualifier protected RedisConnectionFactory connectionFactory;

	protected RedisConnection byteConnection;

	private boolean isJedisOrLettuceConnection(RedisConnectionFactory connectionFactory) {
		return ConnectionUtils.isJedis(connectionFactory) || ConnectionUtils.isLettuce(connectionFactory);
	}

	private boolean isNotJedisOrLettuceConnection(RedisConnectionFactory connectionFactory) {
		return !isJedisOrLettuceConnection(connectionFactory);
	}

	private boolean isPipelinedOrQueueingConnection(RedisConnection connection) {
		return connection.isPipelined() || connection.isQueueing();
	}

	@BeforeEach
	public void setUp() {

		byteConnection = connectionFactory.getConnection();
		connection = new DefaultStringRedisConnection(byteConnection);
		((DefaultStringRedisConnection) connection).setDeserializePipelineAndTxResults(true);
		initConnection();
	}

	@AfterEach
	public void tearDown() {
		try {

			// since we use more than one db we're required to flush them all
			connection.flushAll();
		} catch (Exception ignore) {
			// Connection may be closed in certain cases, like after pub/sub tests
		}
		connection.close();
		connection = null;
	}

	@Test
	public void testSelect() {
		// Make sure this doesn't throw Exception
		connection.select(1);
	}

	@LongRunningTest
	void testExpire() {

		actual.add(connection.set("exp", "true"));
		actual.add(connection.expire("exp", 1));

		verifyResults(Arrays.asList(true, true));

		KeyExpired keyExpired = new KeyExpired("exp");
		await().atMost(Duration.ofMillis(3000L)).until(keyExpired::passes);
	}

	@LongRunningTest // GH-3114
	@EnabledOnCommand("SPUBLISH") // Redis 7.0
	void testExpireWithArgs() {

		actual.add(connection.set("exp", "true"));
		actual.add(
				connection.applyExpiration("exp".getBytes(), Expiration.from(Duration.ofMinutes(1)), ExpirationOptions.none()));
		actual.add(connection.applyExpiration("exp".getBytes(), Expiration.from(Duration.ofMinutes(1)),
				ExpirationOptions.builder().nx().build()));
		actual.add(connection.applyExpiration("exp".getBytes(), Expiration.from(Duration.ofMinutes(2)),
				ExpirationOptions.builder().gt().build()));
		actual.add(connection.applyExpiration("exp".getBytes(), Expiration.from(Duration.ofMinutes(3)),
				ExpirationOptions.builder().lt().build()));

		verifyResults(Arrays.asList(true, true, false, true, false));
	}

	@Test // DATAREDIS-1103
	void testSetWithKeepTTL() {

		actual.add(connection.set("exp", "true"));
		actual.add(connection.expire("exp", 10));
		actual.add(connection.set("exp", "changed", Expiration.keepTtl(), SetOption.upsert()));
		actual.add(connection.ttl("exp"));

		List<Object> results = getResults();

		assertThat(results.get(2)).isEqualTo(true);
		assertThat((Long) results.get(3)).isCloseTo(10L, Offset.offset(5L));
	}

	@LongRunningTest
	void testExpireAt() {

		actual.add(connection.set("exp2", "true"));
		actual.add(connection.expireAt("exp2", System.currentTimeMillis() / 1000 + 1));
		verifyResults(Arrays.asList(true, true));

		KeyExpired keyExpired = new KeyExpired("exp2");
		await().atMost(Duration.ofMillis(3000L)).until(keyExpired::passes);
	}

	@LongRunningTest
	void testPExpire() {

		actual.add(connection.set("exp", "true"));
		actual.add(connection.pExpire("exp", 100));
		verifyResults(Arrays.asList(true, true));

		KeyExpired keyExpired = new KeyExpired("exp");
		await().atMost(Duration.ofMillis(1000L)).until(keyExpired::passes);
	}

	@Test
	void testPExpireKeyNotExists() {
		actual.add(connection.pExpire("nonexistent", 100));
		verifyResults(Arrays.asList(new Object[] { false }));
	}

	@LongRunningTest
	void testPExpireAt() {

		actual.add(connection.set("exp2", "true"));
		actual.add(connection.pExpireAt("exp2", System.currentTimeMillis() + 200));
		verifyResults(Arrays.asList(true, true));

		KeyExpired keyExpired = new KeyExpired("exp2");
		await().atMost(Duration.ofMillis(1000L)).until(keyExpired::passes);
	}

	@LongRunningTest
	void testPExpireAtKeyNotExists() {
		actual.add(connection.pExpireAt("nonexistent", System.currentTimeMillis() + 200));
		verifyResults(Arrays.asList(new Object[] { false }));
	}

	@Test
	public void testScriptLoadEvalSha() {
		getResults();
		String sha1 = connection.scriptLoad("return KEYS[1]");
		initConnection();
		actual.add(connection.evalSha(sha1, ReturnType.VALUE, 2, "key1", "key2"));
		assertThat(new String((byte[]) getResults().get(0))).isEqualTo("key1");
	}

	@SuppressWarnings("unchecked")
	@Test
	public void testEvalShaArrayStrings() {
		getResults();
		String sha1 = connection.scriptLoad("return {KEYS[1],ARGV[1]}");
		initConnection();
		actual.add(connection.evalSha(sha1, ReturnType.MULTI, 1, "key1", "arg1"));
		List<Object> results = getResults();
		List<byte[]> scriptResults = (List<byte[]>) results.get(0);
		assertThat(Arrays.asList(new String(scriptResults.get(0)), new String(scriptResults.get(1))))
				.isEqualTo(Arrays.asList("key1", "arg1"));
	}

	@SuppressWarnings("unchecked")
	@Test
	public void testEvalShaArrayBytes() {
		getResults();
		byte[] sha1 = connection.scriptLoad("return {KEYS[1],ARGV[1]}").getBytes();
		initConnection();
		actual.add(byteConnection.evalSha(sha1, ReturnType.MULTI, 1, "key1".getBytes(), "arg1".getBytes()));
		List<Object> results = getResults();
		List<byte[]> scriptResults = (List<byte[]>) results.get(0);
		assertThat(Arrays.asList(new String(scriptResults.get(0)), new String(scriptResults.get(1))))
				.isEqualTo(Arrays.asList("key1", "arg1"));
	}

	@Test
	public void testEvalShaArrayError() {
		assertThatExceptionOfType(RedisSystemException.class).isThrownBy(() -> {
			connection.evalSha("notasha", ReturnType.MULTI, 1, "key1", "arg1");
			getResults();
		});
	}

	@Test
	public void testEvalShaNotFound() {
		assertThatExceptionOfType(RedisSystemException.class).isThrownBy(() -> {
			connection.evalSha("somefakesha", ReturnType.VALUE, 2, "key1", "key2");
			getResults();
		});
	}

	@Test
	public void testEvalReturnString() {
		actual.add(connection.eval("return KEYS[1]", ReturnType.VALUE, 1, "foo"));
		byte[] result = (byte[]) getResults().get(0);
		assertThat(new String(result)).isEqualTo("foo");
	}

	@Test
	public void testEvalReturnNumber() {
		actual.add(connection.eval("return 10", ReturnType.INTEGER, 0));
		verifyResults(Arrays.asList(new Object[] { 10L }));
	}

	@Test
	public void testEvalReturnSingleOK() {
		actual.add(connection.eval("return redis.call('set','abc','ghk')", ReturnType.STATUS, 0));
		assertThat(getResults()).isEqualTo(Arrays.asList("OK"));
	}

	@Test
	public void testEvalReturnSingleError() {
		assertThatExceptionOfType(RedisSystemException.class).isThrownBy(() -> {
			connection.eval("return redis.call('expire','foo')", ReturnType.BOOLEAN, 0);
			getResults();
		});
	}

	@Test
	public void testEvalReturnFalse() {
		actual.add(connection.eval("return false", ReturnType.BOOLEAN, 0));
		verifyResults(Arrays.asList(new Object[] { false }));
	}

	@Test
	public void testEvalReturnTrue() {
		actual.add(connection.eval("return true", ReturnType.BOOLEAN, 0));
		verifyResults(Arrays.asList(new Object[] { true }));
	}

	@SuppressWarnings("unchecked")
	@Test
	public void testEvalReturnArrayStrings() {
		actual.add(connection.eval("return {KEYS[1],ARGV[1]}", ReturnType.MULTI, 1, "foo", "bar"));
		List<byte[]> result = (List<byte[]>) getResults().get(0);
		assertThat(Arrays.asList(new String(result.get(0)), new String(result.get(1))))
				.isEqualTo(Arrays.asList("foo", "bar"));
	}

	@Test
	public void testEvalReturnArrayNumbers() {
		actual.add(connection.eval("return {1,2}", ReturnType.MULTI, 1, "foo", "bar"));
		verifyResults(Arrays.asList(new Object[] { Arrays.asList(1L, 2L) }));
	}

	@Test
	public void testEvalArrayScriptError() {
		assertThatExceptionOfType(RedisSystemException.class).isThrownBy(() -> {
			// Syntax error
			connection.eval("return {1,2", ReturnType.MULTI, 1, "foo", "bar");
			getResults();
		});
	}

	@SuppressWarnings("unchecked")
	@Test
	public void testEvalReturnArrayOKs() {
		actual.add(connection.eval("return { redis.call('set','abc','ghk'),  redis.call('set','abc','lfdf')}",
				ReturnType.MULTI, 0));
		List<byte[]> result = (List<byte[]>) getResults().get(0);
		assertThat(Arrays.asList(new String(result.get(0)), new String(result.get(1))))
				.isEqualTo(Arrays.asList("OK", "OK"));
	}

	@Test
	public void testEvalReturnArrayFalses() {
		actual.add(connection.eval("return { false, false}", ReturnType.MULTI, 0));
		verifyResults(Arrays.asList(new Object[] { Arrays.asList(null, null) }));
	}

	@Test
	public void testEvalReturnArrayTrues() {
		actual.add(connection.eval("return { true, true}", ReturnType.MULTI, 0));
		verifyResults(Arrays.asList(new Object[] { Arrays.asList(1L, 1L) }));
	}

	@Test
	public void testScriptExists() {
		getResults();
		String sha1 = connection.scriptLoad("return 'foo'");
		initConnection();
		actual.add(connection.scriptExists(sha1, "98777234"));
		verifyResults(Arrays.asList(new Object[] { Arrays.asList(true, false) }));
	}

	@Test
	public void testScriptFlush() {
		getResults();
		String sha1 = connection.scriptLoad("return KEYS[1]");
		connection.scriptFlush();
		initConnection();
		actual.add(connection.scriptExists(sha1));
		verifyResults(Arrays.asList(new Object[] { Arrays.asList(false) }));
	}

	@LongRunningTest
	void testPersist() {

		actual.add(connection.set("exp3", "true"));
		actual.add(connection.expire("exp3", 30));
		actual.add(connection.persist("exp3"));
		actual.add(connection.ttl("exp3"));
		verifyResults(Arrays.asList(true, true, true, -1L));
	}

	@LongRunningTest
	void testSetEx() {

		actual.add(connection.setEx("expy", 1L, "yep"));
		actual.add(connection.get("expy"));

		verifyResults(Arrays.asList(true, "yep"));

		KeyExpired keyExpired = new KeyExpired("expy");
		await().atMost(Duration.ofMillis(2500L)).until(keyExpired::passes);
	}

	@LongRunningTest // DATAREDIS-271
	void testPsetEx() {

		actual.add(connection.pSetEx("expy", 500L, "yep"));
		actual.add(connection.get("expy"));

		verifyResults(Arrays.asList(true, "yep"));

		KeyExpired keyExpired = new KeyExpired("expy");
		await().atMost(Duration.ofMillis(2500L)).until(keyExpired::passes);
	}

	@LongRunningTest
	public void testBRPopTimeout() {
		actual.add(connection.bRPop(1, "alist"));
		verifyResults(Arrays.asList(new Object[] { null }));
	}

	@LongRunningTest
	public void testBLPopTimeout() {
		actual.add(connection.bLPop(1, "alist"));
		verifyResults(Arrays.asList(new Object[] { null }));
	}

	@LongRunningTest
	public void testBRPopLPushTimeout() {
		actual.add(connection.bRPopLPush(1, "alist", "foo"));
		verifyResults(Arrays.asList(new Object[] { null }));
	}

	@Test
	void testSetAndGet() {

		String key = "foo";
		String value = "blabla";

		actual.add(connection.set(key.getBytes(), value.getBytes()));
		actual.add(connection.get(key));
		verifyResults(Arrays.asList(true, value));
	}

	@Test
	public void testPingPong() {
		actual.add(connection.ping());
		verifyResults(new ArrayList<>(Collections.singletonList("PONG")));
	}

	@Test
	void testBitSet() {
		String key = "bitset-test";
		actual.add(connection.setBit(key, 0, true));
		actual.add(connection.setBit(key, 0, false));
		actual.add(connection.setBit(key, 1, true));
		actual.add(connection.getBit(key, 0));
		actual.add(connection.getBit(key, 1));
		verifyResults(Arrays.asList(new Object[] { false, true, false, false, true }));
	}

	@Test
	void testBitCount() {
		String key = "bitset-test";
		actual.add(connection.setBit(key, 0, false));
		actual.add(connection.setBit(key, 1, true));
		actual.add(connection.setBit(key, 2, true));
		actual.add(connection.bitCount(key));
		verifyResults(Arrays.asList(new Object[] { false, false, false, 2L }));
	}

	@Test
	void testBitCountInterval() {

		actual.add(connection.set("mykey", "foobar"));
		actual.add(connection.bitCount("mykey", 1, 1));
		verifyResults(Arrays.asList(Boolean.TRUE, 6L));
	}

	@Test
	void testBitCountNonExistentKey() {
		actual.add(connection.bitCount("mykey"));
		verifyResults(new ArrayList<>(Collections.singletonList(0L)));
	}

	@Test
	void testBitOpAnd() {

		actual.add(connection.set("key1", "foo"));
		actual.add(connection.set("key2", "bar"));
		actual.add(connection.bitOp(BitOperation.AND, "key3", "key1", "key2"));
		actual.add(connection.get("key3"));
		verifyResults(Arrays.asList(Boolean.TRUE, Boolean.TRUE, 3L, "bab"));
	}

	@Test
	void testBitOpOr() {

		actual.add(connection.set("key1", "foo"));
		actual.add(connection.set("key2", "ugh"));
		actual.add(connection.bitOp(BitOperation.OR, "key3", "key1", "key2"));
		actual.add(connection.get("key3"));
		verifyResults(Arrays.asList(Boolean.TRUE, Boolean.TRUE, 3L, "woo"));
	}

	@Test
	void testBitOpXOr() {

		actual.add(connection.set("key1", "abcd"));
		actual.add(connection.set("key2", "efgh"));
		actual.add(connection.bitOp(BitOperation.XOR, "key3", "key1", "key2"));
		verifyResults(Arrays.asList(Boolean.TRUE, Boolean.TRUE, 4L));
	}

	@Test
	void testBitOpNot() {

		actual.add(connection.set("key1", "abcd"));
		actual.add(connection.bitOp(BitOperation.NOT, "key3", "key1"));
		verifyResults(Arrays.asList(Boolean.TRUE, 4L));
	}

	@Test
	void testBitOpNotMultipleSources() {
		assertThatExceptionOfType(IllegalArgumentException.class)
				.isThrownBy(() -> connection.bitOp(BitOperation.NOT, "key3", "key1", "key2"));
	}

	@Test
	@EnabledOnCommand("COPY")
	public void testCopy() {

		actual.add(connection.set("foo", "bar"));
		actual.add(connection.copy("foo", "baz", false));

		verifyResults(Arrays.asList(true, true));
		assertThat(connection.get("baz")).isEqualTo("bar");
		assertThat(connection.exists("foo")).isTrue();
	}

	@Test
	public void testInfo() {

		actual.add(connection.info());
		List<Object> results = getResults();
		Properties info = (Properties) results.get(0);
		assertThat(info.size() >= 5).as("at least 5 settings should be present").isTrue();
		String version = info.getProperty("redis_version");
		assertThat(version).isNotNull();
	}

	@Test
	public void testInfoBySection() {
		actual.add(connection.info("server"));
		List<Object> results = getResults();
		Properties info = (Properties) results.get(0);
		assertThat(info.size() >= 5).as("at least 5 settings should be present").isTrue();
		String version = info.getProperty("redis_version");
		assertThat(version).isNotNull();
	}

	@Test
	@Disabled("DATAREDIS-525")
	public void testNullKey() {
		try {
			connection.decr((String) null);
			fail("Decrement should fail with null key");
		} catch (Exception expected) {}
	}

	@Test
	@Disabled("DATAREDIS-525")
	public void testNullValue() {

		byte[] key = UUID.randomUUID().toString().getBytes();
		connection.append(key, EMPTY_ARRAY);
		try {
			connection.append(key, null);
			fail("Append should fail with null value");
		} catch (DataAccessException expected) {}
	}

	@Test
	@Disabled("DATAREDIS-525")
	public void testHashNullKey() {

		byte[] key = UUID.randomUUID().toString().getBytes();
		try {
			connection.hExists(key, null);
			fail("hExists should fail with null key");
		} catch (DataAccessException expected) {}
	}

	@Test
	@Disabled("DATAREDIS-525")
	public void testHashNullValue() {
		byte[] key = UUID.randomUUID().toString().getBytes();
		byte[] field = "random".getBytes();

		connection.hSet(key, field, EMPTY_ARRAY);
		try {
			connection.hSet(key, field, null);
			fail("hSet should fail with null value");
		} catch (DataAccessException expected) {}
	}

	@Test
	void testNullSerialization() {
		String[] keys = new String[] { "~", "[" };
		actual.add(connection.mGet(keys));
		verifyResults(Arrays.asList(new Object[] { Arrays.asList(null, null) }));
		StringRedisTemplate stringTemplate = new StringRedisTemplate(connectionFactory);
		List<String> multiGet = stringTemplate.opsForValue().multiGet(Arrays.asList(keys));
		assertThat(multiGet).isEqualTo(Arrays.asList(null, null));
	}

	@Test
	void testAppend() {
		actual.add(connection.set("a", "b"));
		actual.add(connection.append("a", "c"));
		actual.add(connection.get("a"));
		verifyResults(Arrays.asList(new Object[] { Boolean.TRUE, 2L, "bc" }));
	}

	@LongRunningTest
	public void testPubSubWithNamedChannels() throws Exception {
		final String expectedChannel = "channel1";
		final String expectedMessage = "msg";
		final BlockingDeque<Message> messages = new LinkedBlockingDeque<>();

		MessageListener listener = (message, pattern) -> {
			messages.add(message);
		};

		Thread th = new Thread(() -> {
			// sync to let the registration happen
			await().atMost(Duration.ofMillis(2000L)).until(connection::isSubscribed);

			try {
				Thread.sleep(500);
			} catch (InterruptedException ignore) {}

			// open a new connection
			RedisConnection connection2 = connectionFactory.getConnection();
			connection2.publish(expectedChannel.getBytes(), expectedMessage.getBytes());
			connection2.close();
			// In some clients, unsubscribe happens async of message
			// receipt, so not all
			// messages may be received if unsubscribing now.
			// Connection.close in teardown
			// will take care of unsubscribing.
			if (!(ConnectionUtils.isAsync(connectionFactory))) {
				connection.getSubscription().unsubscribe();
			}
		});

		th.start();
		connection.subscribe(listener, expectedChannel.getBytes());
		// Not all providers block on subscribe, give some time for messages to
		// be received
		Message message = messages.poll(5, TimeUnit.SECONDS);
		assertThat(message).isNotNull();
		assertThat(new String(message.getBody())).isEqualTo(expectedMessage);
		assertThat(new String(message.getChannel())).isEqualTo(expectedChannel);
	}

	@LongRunningTest
	public void testPubSubWithPatterns() throws Exception {
		final String expectedPattern = "channel*";
		final String expectedMessage = "msg";
		final BlockingDeque<Message> messages = new LinkedBlockingDeque<>();

		final MessageListener listener = (message, pattern) -> {
			assertThat(new String(pattern)).isEqualTo(expectedPattern);
			messages.add(message);
		};

		Thread th = new Thread(() -> {
			// sync to let the registration happen
			await().atMost(Duration.ofMillis(2000L)).until(connection::isSubscribed);

			try {
				Thread.sleep(500);
			} catch (InterruptedException ignore) {}

			// open a new connection
			RedisConnection connection2 = connectionFactory.getConnection();
			connection2.publish("channel1".getBytes(), expectedMessage.getBytes());
			connection2.publish("channel2".getBytes(), expectedMessage.getBytes());
			connection2.close();
			// In some clients, unsubscribe happens async of message
			// receipt, so not all
			// messages may be received if unsubscribing now.
			// Connection.close in teardown
			// will take care of unsubscribing.
			if (!(ConnectionUtils.isAsync(connectionFactory))) {
				connection.getSubscription().pUnsubscribe(expectedPattern.getBytes());
			}
		});

		th.start();
		connection.pSubscribe(listener, expectedPattern);
		// Not all providers block on subscribe (Lettuce does not), give some
		// time for messages to be received
		Message message = messages.poll(5, TimeUnit.SECONDS);
		assertThat(message).isNotNull();
		assertThat(new String(message.getBody())).isEqualTo(expectedMessage);
		message = messages.poll(5, TimeUnit.SECONDS);
		assertThat(message).isNotNull();
		assertThat(new String(message.getBody())).isEqualTo(expectedMessage);
	}

	@Test
	public void exceptionExecuteNative() {
		assertThatExceptionOfType(DataAccessException.class).isThrownBy(() -> {
			connection.execute("set", "foo");
			getResults();
		});
	}

	@Test
	void testExecute() {

		actual.add(connection.set("foo", "bar"));
		actual.add(connection.execute("GET", "foo"));

		assertThat(stringSerializer.deserialize((byte[]) getResults().get(1))).isEqualTo("bar");
	}

	@Test // GH-3114
	@EnabledOnCommand("SPUBLISH") // Redis 7.0
	void testExecuteExpirationWithConditions() {

		actual.add(connection.set("foo", "bar"));
		actual.add(connection.execute("TTL", "foo"));
		actual.add(connection.execute("EXPIRE", "foo", "100", "NX"));
		actual.add(connection.execute("PERSIST", "foo"));
		actual.add(connection.execute("TTL", "foo"));

		List<Object> results = getResults();

		assertThat(results.get(1)).isEqualTo(-1L);
		assertThat(results.get(2)).isIn(1L, true);
		assertThat(results.get(3)).isIn(1L, true);
		assertThat(results.get(4)).isEqualTo(-1L);
	}

	@Test // GH-3054
	@EnabledOnCommand("HEXPIRE")
	void testExecuteHashFieldExpiration() {

		actual.add(connection.hSet("foo", "bar", "field"));
		actual.add(connection.execute("HTTL", "foo", "FIELDS", "1", "bar"));
		actual.add(connection.execute("HEXPIRE", "foo", "100", "NX", "FIELDS", "1", "bar"));
		actual.add(connection.execute("HPERSIST", "foo", "FIELDS", "1", "bar"));
		actual.add(connection.execute("HTTL", "foo", "FIELDS", "1", "bar"));

		List<Object> results = getResults();

		assertThat(deserializeList(results, 1, stringSerializer)).containsOnly(-1L);
		assertThat(deserializeList(results, 2, stringSerializer)).containsOnly(1L);
		assertThat(deserializeList(results, 3, stringSerializer)).containsOnly(1L);
		assertThat(deserializeList(results, 4, stringSerializer)).containsOnly(-1L);
	}

	List<Object> deserializeList(List<Object> objects, int index, RedisSerializer<?> serializer) {

		List<Object> result = new ArrayList<>();
		Object o = objects.get(index);
		if (o instanceof List<?> ls) {
			for (Object obj : ls) {

				if (obj instanceof byte[]) {
					result.add(serializer.deserialize((byte[]) obj));
				} else {
					result.add(obj);
				}
			}

			return result;
		}

		throw new IllegalArgumentException(
				"Object at index " + index + " is not a list but " + ObjectUtils.nullSafeToString(o));
	}

	@Test
	void testExecuteNoArgs() {

		actual.add(connection.execute("PING"));
		List<Object> results = getResults();
		assertThat(stringSerializer.deserialize((byte[]) results.get(0))).isEqualTo("PONG");
	}

	@SuppressWarnings("unchecked")
	@Test
	public void testMultiExec() {

		connection.multi();
		connection.set("key", "value");
		connection.get("key");
		actual.add(connection.exec());
		List<Object> results = getResults();
		List<Object> execResults = (List<Object>) results.get(0);
		assertThat(execResults).isEqualTo(Arrays.asList(true, "value"));
		assertThat(connection.get("key")).isEqualTo("value");
	}

	@Test
	public void testMultiAlreadyInTx() {
		connection.multi();
		// Ensure it's OK to call multi twice
		testMultiExec();
	}

	@Test
	public void testExecWithoutMulti() {
		assertThatExceptionOfType(RedisSystemException.class).isThrownBy(() -> {
			connection.exec();
		});
	}

	@Test
	public void testErrorInTx() {
		assertThatExceptionOfType(RedisSystemException.class).isThrownBy(() -> {
			connection.multi();
			connection.set("foo", "bar");
			// Try to do a list op on a value
			connection.lPop("foo");
			connection.exec();
			getResults();
		});
	}

	@Test
	public void testMultiDiscard() {
		DefaultStringRedisConnection conn2 = new DefaultStringRedisConnection(connectionFactory.getConnection());
		conn2.set("testitnow", "willdo");
		connection.multi();
		connection.set("testitnow2", "notok");
		connection.discard();
		actual.add(connection.get("testitnow"));
		List<Object> results = getResults();
		assertThat(results).isEqualTo(Arrays.asList("willdo"));
		initConnection();
		// Ensure we can run a new tx after discarding previous one
		testMultiExec();
	}

	@LongRunningTest
	public void testWatch() throws Exception {

		actual.add(connection.set("testitnow", "willdo"));

		connection.watch("testitnow".getBytes());
		// Give some time for watch to be asynch executed in extending tests
		Thread.sleep(200);
		DefaultStringRedisConnection conn2 = new DefaultStringRedisConnection(connectionFactory.getConnection());
		conn2.set("testitnow", "something");
		conn2.close();
		connection.multi();
		connection.set("testitnow", "somethingelse");
		actual.add(connection.exec());
		actual.add(connection.get("testitnow"));

		verifyResults(Arrays.asList(new Object[] { true, null, "something" }));
	}

	@LongRunningTest
	public void testUnwatch() throws Exception {

		actual.add(connection.set("testitnow", "willdo"));

		connection.watch("testitnow".getBytes());
		connection.unwatch();
		connection.multi();

		// Give some time for unwatch to be asynch executed
		Thread.sleep(200);
		DefaultStringRedisConnection conn2 = new DefaultStringRedisConnection(connectionFactory.getConnection());
		conn2.set("testitnow", "something");

		connection.set("testitnow", "somethingelse");
		connection.get("testitnow");
		actual.add(connection.exec());

		verifyResults(Arrays.asList(true, Arrays.asList(true, "somethingelse")));
	}

	@Test
	void testSort() {
		actual.add(connection.rPush("sortlist", "foo"));
		actual.add(connection.rPush("sortlist", "bar"));
		actual.add(connection.rPush("sortlist", "baz"));
		actual.add(connection.sort("sortlist", new DefaultSortParameters(null, Order.ASC, true)));
		verifyResults(Arrays.asList(1L, 2L, 3L, Arrays.asList("bar", "baz", "foo")));
	}

	@Test
	void testSortStore() {
		actual.add(connection.rPush("sortlist", "foo"));
		actual.add(connection.rPush("sortlist", "bar"));
		actual.add(connection.rPush("sortlist", "baz"));
		actual.add(connection.sort("sortlist", new DefaultSortParameters(null, Order.ASC, true), "newlist"));
		actual.add(connection.lRange("newlist", 0, 9));
		verifyResults(Arrays.asList(1L, 2L, 3L, 3L, Arrays.asList("bar", "baz", "foo")));
	}

	@Test
	void testSortNullParams() {
		actual.add(connection.rPush("sortlist", "5"));
		actual.add(connection.rPush("sortlist", "2"));
		actual.add(connection.rPush("sortlist", "3"));
		actual.add(connection.sort("sortlist", null));
		verifyResults(Arrays.asList(1L, 2L, 3L, Arrays.asList("2", "3", "5")));
	}

	@Test
	void testSortStoreNullParams() {
		actual.add(connection.rPush("sortlist", "9"));
		actual.add(connection.rPush("sortlist", "3"));
		actual.add(connection.rPush("sortlist", "5"));
		actual.add(connection.sort("sortlist", null, "newlist"));
		actual.add(connection.lRange("newlist", 0, 9));
		verifyResults(Arrays.asList(1L, 2L, 3L, 3L, Arrays.asList("3", "5", "9")));
	}

	@Test
	public void testDbSize() {

		actual.add(connection.set("dbparam", "foo"));
		actual.add(connection.dbSize());
		assertThat((Long) getResults().get(1) > 0).isTrue();
	}

	@Test
	public void testFlushDb() {
		connection.flushDb();
		actual.add(connection.dbSize());
		verifyResults(Arrays.asList(new Object[] { 0L }));
	}

	@SuppressWarnings("unchecked")
	@Test // DATAREDIS-661
	public void testGetConfig() {
		actual.add(connection.getConfig("*"));
		Properties config = (Properties) getResults().get(0);
		assertThat(!config.isEmpty()).isTrue();
	}

	@Test
	public void testEcho() {
		actual.add(connection.echo("Hello World"));
		verifyResults(Arrays.asList(new Object[] { "Hello World" }));
	}

	@Test
	void testExists() {

		actual.add(connection.set("existent", "true"));
		actual.add(connection.exists("existent"));
		actual.add(connection.exists("nonexistent"));
		verifyResults(Arrays.asList(true, true, false));
	}

	@Test // DATAREDIS-529
	void testExistsWithMultipleKeys() {

		actual.add(connection.set("exist-1", "true"));
		actual.add(connection.set("exist-2", "true"));
		actual.add(connection.set("exist-3", "true"));

		actual.add(connection.exists("exist-1", "exist-2", "exist-3", "nonexistent"));

		verifyResults(Arrays.asList(new Object[] { true, true, true, 3L }));
	}

	@Test // DATAREDIS-529
	void testExistsWithMultipleKeysNoneExists() {

		actual.add(connection.exists("no-exist-1", "no-exist-2"));

		verifyResults(Arrays.asList(new Object[] { 0L }));
	}

	@Test // DATAREDIS-529
	void testExistsSameKeyMultipleTimes() {

		actual.add(connection.set("existent", "true"));

		actual.add(connection.exists("existent", "existent"));

		verifyResults(Arrays.asList(true, 2L));
	}

	@SuppressWarnings("unchecked")
	@Test
	void testKeys() {

		actual.add(connection.set("keytest", "true"));
		actual.add(connection.keys("key*"));
		assertThat(((Collection<String>) getResults().get(1)).contains("keytest")).isTrue();
	}

	@Test
	void testRandomKey() {

		actual.add(connection.set("some", "thing"));
		actual.add(connection.randomKey());
		List<Object> results = getResults();
		assertThat(results.get(1)).isNotNull();
	}

	@Test
	void testRename() {

		actual.add(connection.set("renametest", "testit"));
		connection.rename("renametest", "newrenametest");
		actual.add(connection.get("newrenametest"));
		actual.add(connection.exists("renametest"));
		verifyResults(Arrays.asList(true, "testit", false));
	}

	@Test
	void testRenameNx() {

		actual.add(connection.set("nxtest", "testit"));
		actual.add(connection.renameNX("nxtest", "newnxtest"));
		actual.add(connection.get("newnxtest"));
		actual.add(connection.exists("nxtest"));
		verifyResults(Arrays.asList(true, true, "testit", false));
	}

	@Test
	void testTtl() {
		actual.add(connection.set("whatup", "yo"));
		actual.add(connection.ttl("whatup"));
		verifyResults(Arrays.asList(true, -1L));
	}

	@Test // DATAREDIS-526
	void testTtlWithTimeUnit() {

		actual.add(connection.set("whatup", "yo"));
		actual.add(connection.expire("whatup", 10));
		actual.add(connection.ttl("whatup", TimeUnit.MILLISECONDS));

		List<Object> results = getResults();

		assertThat((Long) results.get(2) > TimeUnit.SECONDS.toMillis(5)).isTrue();
		assertThat((Long) results.get(2) <= TimeUnit.SECONDS.toMillis(10)).isTrue();
	}

	@Test
	void testPTtlNoExpire() {

		actual.add(connection.set("whatup", "yo"));
		actual.add(connection.pTtl("whatup"));
		verifyResults(Arrays.asList(true, -1L));
	}

	@Test
	void testPTtl() {

		actual.add(connection.set("whatup", "yo"));
		actual.add(connection.pExpire("whatup", TimeUnit.SECONDS.toMillis(10)));
		actual.add(connection.pTtl("whatup"));

		List<Object> results = getResults();

		assertThat((Long) results.get(2) > -1).isTrue();
	}

	@Test // DATAREDIS-526
	void testPTtlWithTimeUnit() {

		actual.add(connection.set("whatup", "yo"));
		actual.add(connection.pExpire("whatup", TimeUnit.MINUTES.toMillis(10)));
		actual.add(connection.pTtl("whatup", TimeUnit.SECONDS));

		List<Object> results = getResults();

		assertThat((Long) results.get(2) > TimeUnit.MINUTES.toSeconds(9)).isTrue();
		assertThat((Long) results.get(2) <= TimeUnit.MINUTES.toSeconds(10)).isTrue();
	}

	@Test
	void testDumpAndRestore() {

		connection.set("testing", "12");
		actual.add(connection.dump("testing".getBytes()));
		List<Object> results = getResults();
		initConnection();

		actual.add(connection.del("testing"));
		actual.add((connection.get("testing")));
		connection.restore("testing".getBytes(), 0, (byte[]) results.get(results.size() - 1));
		actual.add(connection.get("testing"));

		verifyResults(Arrays.asList(new Object[] { 1L, null, "12" }));
	}

	@Test
	void testDumpNonExistentKey() {
		actual.add(connection.dump("fakey".getBytes()));
		verifyResults(Arrays.asList(new Object[] { null }));
	}

	@Test
	public void testRestoreBadData() {
		assertThatExceptionOfType(RedisSystemException.class).isThrownBy(() -> {
			// Use something other than dump-specific serialization
			connection.restore("testing".getBytes(), 0, "foo".getBytes());
			getResults();
		});
	}

	@Test
	public void testRestoreExistingKey() {

		actual.add(connection.set("testing", "12"));
		actual.add(connection.dump("testing".getBytes()));
		List<Object> results = getResults();
		initConnection();
		assertThatExceptionOfType(RedisSystemException.class).isThrownBy(() -> {
			connection.restore("testing".getBytes(), 0, (byte[]) results.get(1));
			getResults();
		});
	}

	@Test // DATAREDIS-696
	void testRestoreExistingKeyWithReplaceOption() {

		actual.add(connection.set("testing", "12"));
		actual.add(connection.dump("testing".getBytes()));
		actual.add(connection.set("testing", "21"));
		connection.restore("testing".getBytes(), 0, (byte[]) getResults().get(1), true);

		initConnection();
		actual.add(connection.get("testing"));
		verifyResults(Arrays.asList(new Object[] { "12" }));
	}

	@LongRunningTest
	void testRestoreTtl() {

		actual.add(connection.set("testing", "12"));
		actual.add(connection.dump("testing".getBytes()));

		List<Object> results = getResults();
		initConnection();
		actual.add(connection.del("testing"));
		actual.add(connection.get("testing"));
		connection.restore("testing".getBytes(), 100L, (byte[]) results.get(1));
		verifyResults(Arrays.asList(1L, null));

		KeyExpired keyExpired = new KeyExpired("testing");
		await().atMost(Duration.ofMillis(400L)).until(keyExpired::passes);
	}

	@Test
	void testDel() {

		actual.add(connection.set("testing", "123"));
		actual.add(connection.del("testing"));
		actual.add(connection.exists("testing"));
		verifyResults(Arrays.asList(true, 1L, false));
	}

	@Test // DATAREDIS-693
	void unlinkReturnsNrOfKeysRemoved() {

		actual.add(connection.set("unlink.this", "Can't track this"));

		actual.add(connection.unlink("unlink.this", "unlink.that"));

		verifyResults(Arrays.asList(new Object[] { true, 1L }));
	}

	@Test // DATAREDIS-693
	void testUnlinkBatch() {

		actual.add(connection.set("testing", "123"));
		actual.add(connection.set("foo", "bar"));
		actual.add(connection.unlink("testing", "foo"));
		actual.add(connection.exists("testing"));

		verifyResults(Arrays.asList(true, true, 2L, false));
	}

	@Test // DATAREDIS-693
	void unlinkReturnsZeroIfNoKeysRemoved() {

		actual.add(connection.unlink("unlink.this"));

		verifyResults(Arrays.asList(new Object[] { 0L }));
	}

	@Test
	void testType() {

		actual.add(connection.set("something", "yo"));
		actual.add(connection.type("something"));
		verifyResults(Arrays.asList(true, DataType.STRING));
	}

	@Test // GH-2050
	@EnabledOnCommand("GETEX")
	void testGetEx() {

		actual.add(connection.set("testGS", "1"));
		actual.add(connection.getEx("testGS", Expiration.seconds(10)));
		actual.add(connection.ttl("testGS"));

		Long ttl = (Long) getResults().get(2);

		assertThat(ttl).isGreaterThan(1);
	}

	@Test // GH-2050
	@EnabledOnCommand("GETDEL")
	void testGetDel() {

		actual.add(connection.set("testGS", "1"));
		actual.add(connection.getDel("testGS"));
		actual.add(connection.exists("testGS"));

		verifyResults(Arrays.asList(true, "1", false));
	}

	@Test
	void testGetSet() {

		actual.add(connection.set("testGS", "1"));
		actual.add(connection.getSet("testGS", "2"));
		actual.add(connection.get("testGS"));
		verifyResults(Arrays.asList(true, "1", "2"));
	}

	@Test
	void testMSet() {

		Map<String, String> vals = new HashMap<>();
		vals.put("color", "orange");
		vals.put("size", "1");

		actual.add(connection.mSetString(vals));
		actual.add(connection.mGet("color", "size"));
		verifyResults(Arrays.asList(true, Arrays.asList("orange", "1")));
	}

	@Test
	void testMSetNx() {

		Map<String, String> vals = new HashMap<>();
		vals.put("height", "5");
		vals.put("width", "1");
		actual.add(connection.mSetNXString(vals));
		actual.add(connection.mGet("height", "width"));
		verifyResults(Arrays.asList(true, Arrays.asList("5", "1")));
	}

	@Test
	void testMSetNxFailure() {

		actual.add(connection.set("height", "2"));
		Map<String, String> vals = new HashMap<>();
		vals.put("height", "5");
		vals.put("width", "1");
		actual.add(connection.mSetNXString(vals));
		actual.add(connection.mGet("height", "width"));
		verifyResults(Arrays.asList(true, false, Arrays.asList("2", null)));
	}

	@Test
	void testSetNx() {

		actual.add(connection.setNX("notaround", "54"));
		actual.add(connection.get("notaround"));
		actual.add(connection.setNX("notaround", "55"));
		actual.add(connection.get("notaround"));
		verifyResults(Arrays.asList(new Object[] { true, "54", false, "54" }));
	}

	@Test
	void testGetRangeSetRange() {

		actual.add(connection.set("rangekey", "supercalifrag"));
		actual.add(connection.getRange("rangekey", 0L, 2L));
		connection.setRange("rangekey", "ck", 2);
		actual.add(connection.get("rangekey"));
		verifyResults(Arrays.asList(true, "sup", "suckrcalifrag"));
	}

	@Test
	void testDecrByIncrBy() {

		actual.add(connection.set("tdb", "4"));
		actual.add(connection.decrBy("tdb", 3L));
		actual.add(connection.incrBy("tdb", 7L));
		verifyResults(Arrays.asList(Boolean.TRUE, 1L, 8L));
	}

	@Test
	@DisabledOnOs(value = MAC, architectures = "aarch64")
	void testIncrByDouble() {

		actual.add(connection.set("tdb", "4.5"));
		actual.add(connection.incrBy("tdb", 7.2));
		actual.add(connection.get("tdb"));

		verifyResults(Arrays.asList(Boolean.TRUE, 11.7d, "11.7"));
	}

	@Test
	void testIncrDecrByLong() {

		String key = "test.count";
		long largeNumber = 0x123456789L; // > 32bits
		actual.add(connection.set(key, "0"));
		actual.add(connection.incrBy(key, largeNumber));
		actual.add(connection.decrBy(key, largeNumber));
		actual.add(connection.decrBy(key, 2 * largeNumber));
		verifyResults(Arrays.asList(Boolean.TRUE, largeNumber, 0L, -2 * largeNumber));
	}

	@Test
	void testHashIncrDecrByLong() {

		String key = "test.hcount";
		String hkey = "hashkey";

		long largeNumber = 0x123456789L; // > 32bits
		actual.add(connection.hSet(key, hkey, "0"));
		actual.add(connection.hIncrBy(key, hkey, largeNumber));
		// assertEquals(largeNumber, Long.valueOf(connection.hGet(key, hkey)).longValue());
		actual.add(connection.hIncrBy(key, hkey, -2 * largeNumber));
		// assertEquals(-largeNumber, Long.valueOf(connection.hGet(key, hkey)).longValue());
		verifyResults(Arrays.asList(new Object[] { true, largeNumber, -largeNumber }));
	}

	@Test // GH-2048
	@EnabledOnCommand("HRANDFIELD")
	void testHRandField() {

		String key = "hash";
		Map<String, String> hash = new HashMap<>();
		hash.put("key1", "val1");
		hash.put("key2", "val2");
		hash.put("key3", "val3");
		hash.put("key4", "val4");

		connection.hMSet(key, hash);
		actual.add(connection.hRandField(key));
		actual.add(connection.hRandField(key, 2));
		actual.add(connection.hRandField(key, -10));

		List<Object> results = getResults();
		assertThat((String) results.get(0)).isIn(hash.keySet());
		assertThat((List<String>) results.get(1)).hasSize(2);
		assertThat((List<String>) results.get(2)).hasSize(10);
	}

	@Test // GH-2048
	@EnabledOnCommand("HRANDFIELD")
	void testHRandFieldWithValues() {

		String key = "hash";
		Map<String, String> hash = new HashMap<>();
		hash.put("key1", "val1");
		hash.put("key2", "val2");
		hash.put("key3", "val3");
		hash.put("key4", "val4");

		connection.hMSet(key, hash);
		actual.add(connection.hRandFieldWithValues(key));
		actual.add(connection.hRandFieldWithValues(key, 2));
		actual.add(connection.hRandFieldWithValues(key, -10));

		List<Object> results = getResults();
		assertThat(results.get(0)).isNotNull();
		assertThat((List<?>) results.get(1)).hasSize(2);

		// Oh Jedis, JedisByteHashMap.ByteArrayWrapper. Why?
		assertThat((List<?>) results.get(2)).hasSizeGreaterThan(1);
	}

	@Test
	void testIncDecr() {

		actual.add(connection.set("incrtest", "0"));
		actual.add(connection.incr("incrtest"));
		actual.add(connection.get("incrtest"));
		actual.add(connection.decr("incrtest"));
		actual.add(connection.get("incrtest"));
		verifyResults(Arrays.asList(Boolean.TRUE, 1L, "1", 0L, "0"));
	}

	@Test
	void testStrLen() {

		actual.add(connection.set("strlentest", "cat"));
		actual.add(connection.strLen("strlentest"));
		verifyResults(Arrays.asList(Boolean.TRUE, 3L));
	}

	// List operations

	@Test
	public void testBLPop() {
		DefaultStringRedisConnection conn2 = new DefaultStringRedisConnection(connectionFactory.getConnection());
		conn2.lPush("poplist", "foo");
		conn2.lPush("poplist", "bar");
		actual.add(connection.bLPop(100, "poplist", "otherlist"));
		verifyResults(Arrays.asList(new Object[] { Arrays.asList("poplist", "bar") }));
	}

	@Test
	public void testBRPop() {
		DefaultStringRedisConnection conn2 = new DefaultStringRedisConnection(connectionFactory.getConnection());
		conn2.rPush("rpoplist", "bar");
		conn2.rPush("rpoplist", "foo");
		actual.add(connection.bRPop(1, "rpoplist"));
		verifyResults(Arrays.asList(new Object[] { Arrays.asList("rpoplist", "foo") }));
	}

	@Test
	void testLInsert() {
		actual.add(connection.rPush("MyList", "hello"));
		actual.add(connection.rPush("MyList", "world"));
		actual.add(connection.lInsert("MyList", Position.AFTER, "hello", "big"));
		actual.add(connection.lRange("MyList", 0, -1));
		actual.add(connection.lInsert("MyList", Position.BEFORE, "big", "very"));
		actual.add(connection.lRange("MyList", 0, -1));
		verifyResults(Arrays.asList(1L, 2L, 3L, Arrays.asList("hello", "big", "world"), 4L,
				Arrays.asList("hello", "very", "big", "world")));
	}

	@Test
	void testLPop() {
		actual.add(connection.rPush("PopList", "hello"));
		actual.add(connection.rPush("PopList", "world"));
		actual.add(connection.lPop("PopList"));
		verifyResults(Arrays.asList(new Object[] { 1L, 2L, "hello" }));
	}

	@Test // GH-1987
	@EnabledOnRedisVersion("6.2")
	void testLPopWithCount() {
		actual.add(connection.rPush("PopList", "hello"));
		actual.add(connection.rPush("PopList", "world"));
		actual.add(connection.rPush("PopList", "42"));
		actual.add(connection.lPop("PopList", 2));
		verifyResults(Arrays.asList(new Object[] { 1L, 2L, 3L, Arrays.asList("hello", "world") }));
	}

	@Test
	void testLRem() {
		actual.add(connection.rPush("PopList", "hello"));
		actual.add(connection.rPush("PopList", "big"));
		actual.add(connection.rPush("PopList", "world"));
		actual.add(connection.rPush("PopList", "hello"));
		actual.add(connection.lRem("PopList", 2, "hello"));
		actual.add(connection.lRange("PopList", 0, -1));
		verifyResults(Arrays.asList(1L, 2L, 3L, 4L, 2L, Arrays.asList("big", "world")));
	}

	@Test
	void testLLen() {
		actual.add(connection.rPush("PopList", "hello"));
		actual.add(connection.rPush("PopList", "big"));
		actual.add(connection.rPush("PopList", "world"));
		actual.add(connection.rPush("PopList", "hello"));
		actual.add(connection.lLen("PopList"));
		verifyResults(Arrays.asList(new Object[] { 1L, 2L, 3L, 4L, 4L }));
	}

	@Test // GH-2039
	@EnabledOnCommand("LMOVE")
	void testLMove() {

		actual.add(connection.rPush("From", "hello"));
		actual.add(connection.rPush("From", "big"));
		actual.add(connection.rPush("From", "world"));
		actual.add(connection.rPush("To", "bar"));
		actual.add(connection.lMove("From", "To", RedisListCommands.Direction.LEFT, RedisListCommands.Direction.RIGHT));
		actual.add(connection.lRange("From", 0, -1));
		actual.add(connection.lRange("To", 0, -1));

		verifyResults(Arrays.asList(1L, 2L, 3L, 1L, "hello", Arrays.asList("big", "world"), Arrays.asList("bar", "hello")));
	}

	@Test // GH-2039
	@EnabledOnCommand("BLMOVE")
	void testBLMove() {

		actual.add(connection.rPush("From", "hello"));
		actual.add(connection.rPush("From", "big"));
		actual.add(
				connection.bLMove("From", "To", RedisListCommands.Direction.LEFT, RedisListCommands.Direction.RIGHT, 0.01d));
		actual.add(
				connection.bLMove("From", "To", RedisListCommands.Direction.LEFT, RedisListCommands.Direction.RIGHT, 0.01d));
		actual.add(
				connection.bLMove("From", "To", RedisListCommands.Direction.LEFT, RedisListCommands.Direction.RIGHT, 0.01d));
		actual.add(connection.lRange("From", 0, -1));
		actual.add(connection.lRange("To", 0, -1));

		verifyResults(Arrays.asList(1L, 2L, "hello", "big", null, Collections.emptyList(), Arrays.asList("hello", "big")));
	}

	@Test
	void testLSet() {
		actual.add(connection.rPush("PopList", "hello"));
		actual.add(connection.rPush("PopList", "big"));
		actual.add(connection.rPush("PopList", "world"));
		connection.lSet("PopList", 1, "cruel");
		actual.add(connection.lRange("PopList", 0, -1));
		verifyResults(Arrays.asList(1L, 2L, 3L, Arrays.asList("hello", "cruel", "world")));
	}

	@Test
	void testLTrim() {
		actual.add(connection.rPush("PopList", "hello"));
		actual.add(connection.rPush("PopList", "big"));
		actual.add(connection.rPush("PopList", "world"));
		connection.lTrim("PopList", 1, -1);
		actual.add(connection.lRange("PopList", 0, -1));
		verifyResults(Arrays.asList(1L, 2L, 3L, Arrays.asList("big", "world")));
	}

	@Test
	void testRPop() {
		actual.add(connection.rPush("PopList", "hello"));
		actual.add(connection.rPush("PopList", "world"));
		actual.add(connection.rPop("PopList"));
		verifyResults(Arrays.asList(new Object[] { 1L, 2L, "world" }));
	}

	@Test // GH-1987
	@EnabledOnRedisVersion("6.2")
	void testRPopWithCount() {
		actual.add(connection.rPush("PopList", "hello"));
		actual.add(connection.rPush("PopList", "world"));
		actual.add(connection.rPush("PopList", "42"));
		actual.add(connection.rPop("PopList", 2));
		verifyResults(Arrays.asList(new Object[] { 1L, 2L, 3L, Arrays.asList("42", "world") }));
	}

	@Test
	void testRPopLPush() {
		actual.add(connection.rPush("PopList", "hello"));
		actual.add(connection.rPush("PopList", "world"));
		actual.add(connection.rPush("pop2", "hey"));
		actual.add(connection.rPopLPush("PopList", "pop2"));
		actual.add(connection.lRange("PopList", 0, -1));
		actual.add(connection.lRange("pop2", 0, -1));
		verifyResults(Arrays.asList(1L, 2L, 1L, "world", Arrays.asList("hello"), Arrays.asList("world", "hey")));
	}

	@Test
	public void testBRPopLPush() {
		DefaultStringRedisConnection conn2 = new DefaultStringRedisConnection(connectionFactory.getConnection());
		conn2.rPush("PopList", "hello");
		conn2.rPush("PopList", "world");
		conn2.rPush("pop2", "hey");
		actual.add(connection.bRPopLPush(1, "PopList", "pop2"));
		List<Object> results = getResults();
		assertThat(results).isEqualTo(Arrays.asList("world"));
		assertThat(connection.lRange("PopList", 0, -1)).isEqualTo(Arrays.asList("hello"));
		assertThat(connection.lRange("pop2", 0, -1)).isEqualTo(Arrays.asList("world", "hey"));
	}

	@Test
	void testLPushX() {
		actual.add(connection.rPush("mylist", "hi"));
		actual.add(connection.lPushX("mylist", "foo"));
		actual.add(connection.lRange("mylist", 0, -1));
		verifyResults(Arrays.asList(1L, 2L, Arrays.asList("foo", "hi")));
	}

	@Test
	void testRPushMultiple() {
		actual.add(connection.rPush("mylist", "hi", "foo"));
		actual.add(connection.lRange("mylist", 0, -1));
		verifyResults(Arrays.asList(2L, Arrays.asList("hi", "foo")));
	}

	@Test
	void testRPushX() {
		actual.add(connection.rPush("mylist", "hi"));
		actual.add(connection.rPushX("mylist", "foo"));
		actual.add(connection.lRange("mylist", 0, -1));
		verifyResults(Arrays.asList(1L, 2L, Arrays.asList("hi", "foo")));
	}

	@Test
	void testLIndex() {
		actual.add(connection.lPush("testylist", "foo"));
		actual.add(connection.lIndex("testylist", 0));
		verifyResults(Arrays.asList(new Object[] { 1L, "foo" }));
	}

	@Test
	void testLPush() {
		actual.add(connection.lPush("testlist", "bar"));
		actual.add(connection.lPush("testlist", "baz"));
		actual.add(connection.lRange("testlist", 0, -1));
		verifyResults(Arrays.asList(1L, 2L, Arrays.asList("baz", "bar")));
	}

	@Test
	void testLPushMultiple() {
		actual.add(connection.lPush("testlist", "bar", "baz"));
		actual.add(connection.lRange("testlist", 0, -1));
		verifyResults(Arrays.asList(2L, Arrays.asList("baz", "bar")));
	}

	@Test // DATAREDIS-1196, GH-1957
	@EnabledOnCommand("LPOS")
	void lPos() {

		actual.add(connection.rPush("mylist", "a", "b", "c", "1", "2", "3", "c", "c"));
		actual.add(connection.lPos("mylist", "c", null, null));

		assertThat((List<Long>) getResults().get(1)).containsOnly(2L);
	}

	@Test // DATAREDIS-1196, GH-1957
	@EnabledOnCommand("LPOS")
	void lPosRank() {

		actual.add(connection.rPush("mylist", "a", "b", "c", "1", "2", "3", "c", "c"));
		actual.add(connection.lPos("mylist", "c", 2, null));

		assertThat((List<Long>) getResults().get(1)).containsExactly(6L);
	}

	@Test // DATAREDIS-1196, GH-1957
	@EnabledOnCommand("LPOS")
	void lPosNegativeRank() {

		actual.add(connection.rPush("mylist", "a", "b", "c", "1", "2", "3", "c", "c"));
		actual.add(connection.lPos("mylist", "c", -1, null));

		assertThat((List<Long>) getResults().get(1)).containsExactly(7L);
	}

	@Test // DATAREDIS-1196, GH-1957
	@EnabledOnCommand("LPOS")
	void lPosCount() {

		actual.add(connection.rPush("mylist", "a", "b", "c", "1", "2", "3", "c", "c"));
		actual.add(connection.lPos("mylist", "c", null, 2));

		assertThat((List<Long>) getResults().get(1)).containsExactly(2L, 6L);
	}

	@Test // DATAREDIS-1196, GH-1957
	@EnabledOnCommand("LPOS")
	void lPosRankCount() {

		actual.add(connection.rPush("mylist", "a", "b", "c", "1", "2", "3", "c", "c"));
		actual.add(connection.lPos("mylist", "c", -1, 2));

		assertThat((List<Long>) getResults().get(1)).containsExactly(7L, 6L);
	}

	@Test // DATAREDIS-1196, GH-1957
	@EnabledOnCommand("LPOS")
	void lPosCountZero() {

		actual.add(connection.rPush("mylist", "a", "b", "c", "1", "2", "3", "c", "c"));
		actual.add(connection.lPos("mylist", "c", null, 0));

		assertThat((List<Long>) getResults().get(1)).containsExactly(2L, 6L, 7L);
	}

	@Test // GH-1957
	@EnabledOnCommand("LPOS")
	void lPosNonExisting() {

		actual.add(connection.rPush("mylist", "a", "b", "c", "1", "2", "3", "c", "c"));
		actual.add(connection.lPos("mylist", "x", null, null));

		assertThat((List<Long>) getResults().get(1)).isEmpty();
	}

	// Set operations

	@Test
	void testSAdd() {

		actual.add(connection.sAdd("myset", "foo"));
		actual.add(connection.sAdd("myset", "bar"));
		actual.add(connection.sMembers("myset"));
		verifyResults(Arrays.asList(new Object[] { 1L, 1L, new HashSet<>(Arrays.asList("foo", "bar")) }));
	}

	@Test
	void testSAddMultiple() {

		actual.add(connection.sAdd("myset", "foo", "bar"));
		actual.add(connection.sAdd("myset", "baz"));
		actual.add(connection.sMembers("myset"));
		verifyResults(Arrays.asList(new Object[] { 2L, 1L, new HashSet<>(Arrays.asList("foo", "bar", "baz")) }));
	}

	@Test
	void testSCard() {

		actual.add(connection.sAdd("myset", "foo"));
		actual.add(connection.sAdd("myset", "bar"));
		actual.add(connection.sCard("myset"));
		verifyResults(Arrays.asList(new Object[] { 1L, 1L, 2L }));
	}

	@Test
	void testSDiff() {

		actual.add(connection.sAdd("myset", "foo"));
		actual.add(connection.sAdd("myset", "bar"));
		actual.add(connection.sAdd("otherset", "bar"));
		actual.add(connection.sDiff("myset", "otherset"));
		verifyResults(Arrays.asList(new Object[] { 1L, 1L, 1L, new HashSet<>(Collections.singletonList("foo")) }));
	}

	@Test
	void testSDiffStore() {

		actual.add(connection.sAdd("myset", "foo"));
		actual.add(connection.sAdd("myset", "bar"));
		actual.add(connection.sAdd("otherset", "bar"));
		actual.add(connection.sDiffStore("thirdset", "myset", "otherset"));
		actual.add(connection.sMembers("thirdset"));
		verifyResults(Arrays.asList(new Object[] { 1L, 1L, 1L, 1L, new HashSet<>(Collections.singletonList("foo")) }));
	}

	@Test
	void testSInter() {

		actual.add(connection.sAdd("myset", "foo"));
		actual.add(connection.sAdd("myset", "bar"));
		actual.add(connection.sAdd("otherset", "bar"));
		actual.add(connection.sInter("myset", "otherset"));
		verifyResults(Arrays.asList(new Object[] { 1L, 1L, 1L, new HashSet<>(Collections.singletonList("bar")) }));
	}

	@Test
	void testSInterStore() {
		actual.add(connection.sAdd("myset", "foo"));
		actual.add(connection.sAdd("myset", "bar"));
		actual.add(connection.sAdd("otherset", "bar"));
		actual.add(connection.sInterStore("thirdset", "myset", "otherset"));
		actual.add(connection.sMembers("thirdset"));
		verifyResults(Arrays.asList(new Object[] { 1L, 1L, 1L, 1L, new HashSet<>(Collections.singletonList("bar")) }));
	}

	@Test
	void testSIsMember() {

		actual.add(connection.sAdd("myset", "foo"));
		actual.add(connection.sAdd("myset", "bar"));
		actual.add(connection.sIsMember("myset", "foo"));
		actual.add(connection.sIsMember("myset", "baz"));
		verifyResults(Arrays.asList(new Object[] { 1L, 1L, true, false }));
	}

	@Test // GH-2037
	@EnabledOnCommand("SMISMEMBER")
	void testSMIsMember() {

		actual.add(connection.sAdd("myset", "foo"));
		actual.add(connection.sAdd("myset", "bar"));
		actual.add(connection.sMIsMember("myset", "foo", "bar", "baz"));
		verifyResults(Arrays.asList(new Object[] { 1L, 1L, Arrays.asList(true, true, false) }));
	}

	@Test
	void testSMove() {

		actual.add(connection.sAdd("myset", "foo"));
		actual.add(connection.sAdd("myset", "bar"));
		actual.add(connection.sAdd("otherset", "bar"));
		actual.add(connection.sMove("myset", "otherset", "foo"));
		verifyResults(Arrays.asList(new Object[] { 1L, 1L, 1L, true }));
	}

	@Test
	void testSPop() {

		actual.add(connection.sAdd("myset", "foo"));
		actual.add(connection.sAdd("myset", "bar"));
		actual.add(connection.sPop("myset"));
		assertThat(new HashSet<>(Arrays.asList("foo", "bar")).contains((String) getResults().get(2))).isTrue();
	}

	@Test // DATAREDIS-688
	void testSPopWithCount() {

		actual.add(connection.sAdd("myset", "foo"));
		actual.add(connection.sAdd("myset", "bar"));
		actual.add(connection.sAdd("myset", "baz"));
		actual.add(connection.sPop("myset", 2));

		assertThat((Collection<Object>) getResults().get(3)).hasSize(2);
	}

	@Test
	void testSRandMember() {
		actual.add(connection.sAdd("myset", "foo"));
		actual.add(connection.sAdd("myset", "bar"));
		actual.add(connection.sRandMember("myset"));
		assertThat(new HashSet<>(Arrays.asList("foo", "bar")).contains(getResults().get(2))).isTrue();
	}

	@Test
	void testSRandMemberKeyNotExists() {
		actual.add(connection.sRandMember("notexist"));
		assertThat(getResults().get(0)).isNull();
	}

	@SuppressWarnings("rawtypes")
	@Test
	void testSRandMemberCount() {
		actual.add(connection.sAdd("myset", "foo"));
		actual.add(connection.sAdd("myset", "bar"));
		actual.add(connection.sAdd("myset", "baz"));
		actual.add(connection.sRandMember("myset", 2));
		assertThat(((Collection) getResults().get(3)).size() == 2).isTrue();
	}

	@SuppressWarnings("rawtypes")
	@Test
	void testSRandMemberCountNegative() {
		actual.add(connection.sAdd("myset", "foo"));
		actual.add(connection.sRandMember("myset", -2));
		assertThat(getResults().get(1)).isEqualTo(Arrays.asList("foo", "foo"));
	}

	@SuppressWarnings("rawtypes")
	@Test
	void testSRandMemberCountKeyNotExists() {
		actual.add(connection.sRandMember("notexist", 2));
		assertThat(((Collection) getResults().get(0)).isEmpty()).isTrue();
	}

	@Test
	void testSRem() {
		actual.add(connection.sAdd("myset", "foo"));
		actual.add(connection.sAdd("myset", "bar"));
		actual.add(connection.sRem("myset", "foo"));
		actual.add(connection.sRem("myset", "baz"));
		actual.add(connection.sMembers("myset"));
		verifyResults(Arrays.asList(new Object[] { 1L, 1L, 1L, 0L, new HashSet<>(Collections.singletonList("bar")) }));
	}

	@Test
	void testSRemMultiple() {
		actual.add(connection.sAdd("myset", "foo"));
		actual.add(connection.sAdd("myset", "bar"));
		actual.add(connection.sAdd("myset", "baz"));
		actual.add(connection.sRem("myset", "foo", "nope", "baz"));
		actual.add(connection.sMembers("myset"));
		verifyResults(Arrays.asList(new Object[] { 1L, 1L, 1L, 2L, new HashSet<>(Collections.singletonList("bar")) }));
	}

	@Test
	void testSUnion() {
		actual.add(connection.sAdd("myset", "foo"));
		actual.add(connection.sAdd("myset", "bar"));
		actual.add(connection.sAdd("otherset", "bar"));
		actual.add(connection.sAdd("otherset", "baz"));
		actual.add(connection.sUnion("myset", "otherset"));
		verifyResults(Arrays.asList(new Object[] { 1L, 1L, 1L, 1L, new HashSet<>(Arrays.asList("foo", "bar", "baz")) }));
	}

	@Test
	void testSUnionStore() {
		actual.add(connection.sAdd("myset", "foo"));
		actual.add(connection.sAdd("myset", "bar"));
		actual.add(connection.sAdd("otherset", "bar"));
		actual.add(connection.sAdd("otherset", "baz"));
		actual.add(connection.sUnionStore("thirdset", "myset", "otherset"));
		actual.add(connection.sMembers("thirdset"));
		verifyResults(
				Arrays.asList(new Object[] { 1L, 1L, 1L, 1L, 3L, new HashSet<>(Arrays.asList("foo", "bar", "baz")) }));
	}

	// ZSet

	@Test
	void testZAddAndZRange() {
		actual.add(connection.zAdd("myset", 2, "Bob"));
		actual.add(connection.zAdd("myset", 1, "James"));
		actual.add(connection.zRange("myset", 0, -1));
		verifyResults(Arrays.asList(new Object[] { true, true, new LinkedHashSet<>(Arrays.asList("James", "Bob")) }));
	}

	@Test
	void testZAddMultiple() {
		Set<StringTuple> strTuples = new HashSet<>();
		strTuples.add(new DefaultStringTuple("Bob".getBytes(), "Bob", 2.0));
		strTuples.add(new DefaultStringTuple("James".getBytes(), "James", 1.0));
		Set<Tuple> tuples = new HashSet<>();
		tuples.add(new DefaultTuple("Joe".getBytes(), 2.5));
		actual.add(connection.zAdd("myset", strTuples));
		actual.add(connection.zAdd("myset".getBytes(), tuples));
		actual.add(connection.zRange("myset", 0, -1));
		verifyResults(Arrays.asList(new Object[] { 2L, 1L, new LinkedHashSet<>(Arrays.asList("James", "Bob", "Joe")) }));
	}

	@Test // GH-1794
	void zAddNX() {

		actual.add(connection.zAdd("myset", 1, "Bob", ZAddArgs.ifNotExists()));
		actual.add(connection.zAdd("myset", 2, "Bob", ZAddArgs.ifNotExists()));

		verifyResults(Arrays.asList(true, false));
	}

	@Test // GH-1794
	void zAddXX() {

		actual.add(connection.zAdd("myset", 1, "Bob", ZAddArgs.ifExists()));
		actual.add(connection.zAdd("myset", 1, "Bob"));
		actual.add(connection.zAdd("myset", 2, "Bob", ZAddArgs.ifExists()));

		verifyResults(Arrays.asList(false, true, false));
	}

	@Test // GH-1794
	void testZAddMultipleNX() {

		actual.add(connection.zAdd("myset", 1, "James"));

		Set<StringTuple> strTuples = new HashSet<>();
		strTuples.add(new DefaultStringTuple("Bob".getBytes(), "Bob", 2.0));
		strTuples.add(new DefaultStringTuple("James".getBytes(), "James", 1.0));

		actual.add(connection.zAdd("myset", strTuples, ZAddArgs.ifNotExists()));
		verifyResults(Arrays.asList(true, 1L));
	}

	@Test // GH-1794
	void testZAddMultipleXX() {

		actual.add(connection.zAdd("myset", 1, "James"));

		Set<StringTuple> strTuples = new HashSet<>();
		strTuples.add(new DefaultStringTuple("Bob".getBytes(), "Bob", 2.0));
		strTuples.add(new DefaultStringTuple("James".getBytes(), "James", 2.0));

		actual.add(connection.zAdd("myset", strTuples, ZAddArgs.ifNotExists()));
		verifyResults(Arrays.asList(true, 1L));
	}

	@Test
	void testZCard() {
		actual.add(connection.zAdd("myset", 2, "Bob"));
		actual.add(connection.zAdd("myset", 1, "James"));
		actual.add(connection.zCard("myset"));
		verifyResults(Arrays.asList(new Object[] { true, true, 2L }));
	}

	@Test
	void testZCount() {
		actual.add(connection.zAdd("myset", 2, "Bob"));
		actual.add(connection.zAdd("myset", 1, "James"));
		actual.add(connection.zAdd("myset", 4, "Joe"));
		actual.add(connection.zCount("myset", 1, 2));
		verifyResults(Arrays.asList(new Object[] { true, true, true, 2L }));
	}

	@Test // DATAREDIS-729
	void zLexCountTest() {

		actual.add(connection.zAdd("myzset", 0, "a"));
		actual.add(connection.zAdd("myzset", 0, "b"));
		actual.add(connection.zAdd("myzset", 0, "c"));
		actual.add(connection.zAdd("myzset", 0, "d"));
		actual.add(connection.zAdd("myzset", 0, "e"));
		actual.add(connection.zAdd("myzset", 0, "f"));
		actual.add(connection.zAdd("myzset", 0, "g"));

		actual.add(connection.zLexCount("myzset", Range.unbounded()));
		actual.add(connection.zLexCount("myzset", Range.leftUnbounded(Bound.exclusive("c"))));
		actual.add(connection.zLexCount("myzset", Range.leftUnbounded(Bound.inclusive("c"))));
		actual.add(connection.zLexCount("myzset", Range.rightOpen("aaa", "g")));
		actual.add(connection.zLexCount("myzset", Range.rightUnbounded(Bound.inclusive("e"))));

		List<Object> results = getResults();

		assertThat((Long) results.get(7)).isEqualTo(7);
		assertThat((Long) results.get(8)).isEqualTo(2);
		assertThat((Long) results.get(9)).isEqualTo(3);
		assertThat((Long) results.get(10)).isEqualTo(5);
		assertThat((Long) results.get(11)).isEqualTo(3);
	}

	@Test // GH-2007
	@EnabledOnCommand("ZPOPMIN")
	void zPopMin() {

		actual.add(connection.zAdd("myzset", 1, "a"));
		actual.add(connection.zAdd("myzset", 2, "b"));
		actual.add(connection.zAdd("myzset", 3, "c"));
		actual.add(connection.zAdd("myzset", 4, "d"));

		actual.add(connection.zPopMin("myzset"));
		actual.add(connection.bZPopMin("myzset", 1, TimeUnit.SECONDS));
		actual.add(connection.zPopMin("myzset", 2));
		actual.add(connection.zPopMin("myzset"));

		List<Object> results = getResults();

		assertThat(results.get(4)).isEqualTo(new DefaultStringTuple("a".getBytes(), "a", 1D));
		assertThat(results.get(5)).isEqualTo(new DefaultStringTuple("b".getBytes(), "b", 2D));
		assertThat((Collection) results.get(6)).containsExactly(new DefaultStringTuple("c".getBytes(), "c", 3D),
				new DefaultStringTuple("d".getBytes(), "d", 4D));
		assertThat(results.get(7)).isNull();
	}

	@Test // GH-2007
	@EnabledOnCommand("ZPOPMAX")
	void zPopMax() {

		actual.add(connection.zAdd("myzset", 1, "a"));
		actual.add(connection.zAdd("myzset", 2, "b"));
		actual.add(connection.zAdd("myzset", 3, "c"));
		actual.add(connection.zAdd("myzset", 4, "d"));

		actual.add(connection.zPopMax("myzset"));
		actual.add(connection.bZPopMax("myzset", 1, TimeUnit.SECONDS));
		actual.add(connection.zPopMax("myzset", 2));
		actual.add(connection.zPopMax("myzset"));

		List<Object> results = getResults();

		assertThat(results.get(4)).isEqualTo(new DefaultStringTuple("d".getBytes(), "d", 4D));
		assertThat(results.get(5)).isEqualTo(new DefaultStringTuple("c".getBytes(), "c", 3D));
		assertThat((Collection) results.get(6)).containsExactly(new DefaultStringTuple("b".getBytes(), "b", 2D),
				new DefaultStringTuple("a".getBytes(), "a", 1D));
		assertThat(results.get(7)).isNull();
	}

	@Test
	void testZIncrBy() {

		actual.add(connection.zAdd("myset", 2, "Bob"));
		actual.add(connection.zAdd("myset", 1, "James"));
		actual.add(connection.zAdd("myset", 4, "Joe"));
		actual.add(connection.zIncrBy("myset", 2, "Joe"));
		actual.add(connection.zRangeByScore("myset", 6, 6));
		verifyResults(
				Arrays.asList(new Object[] { true, true, true, 6d, new LinkedHashSet<>(Collections.singletonList("Joe")) }));
	}

	@Test // GH-2041
	@EnabledOnCommand("ZDIFF")
	void testZDiff() {

		actual.add(connection.zAdd("myset", 2, "Bob"));
		actual.add(connection.zAdd("myset", 1, "James"));
		actual.add(connection.zAdd("myset", 4, "Joe"));
		actual.add(connection.zAdd("otherset", 1, "Bob"));
		actual.add(connection.zAdd("otherset", 4, "James"));
		actual.add(connection.zDiff("myset", "otherset"));
		actual.add(connection.zDiffWithScores("myset", "otherset"));
		verifyResults(Arrays.asList(new Object[] { true, true, true, true, true, Collections.singleton("Joe"),
				Collections.singleton(new DefaultStringTuple("Joe", 4)) }));
	}

	@Test // GH-2041
	@EnabledOnCommand("ZDIFFSTORE")
	void testZDiffStore() {

		actual.add(connection.zAdd("myset", 2, "Bob"));
		actual.add(connection.zAdd("myset", 1, "James"));
		actual.add(connection.zAdd("myset", 4, "Joe"));
		actual.add(connection.zAdd("otherset", 1, "Bob"));
		actual.add(connection.zAdd("otherset", 4, "James"));
		actual.add(connection.zDiffStore("thirdset", "myset", "otherset"));
		actual.add(connection.zRange("thirdset", 0, -1));
		verifyResults(Arrays.asList(new Object[] { true, true, true, true, true, 1L, Collections.singleton("Joe") }));
	}

	@Test // GH-2042
	@EnabledOnCommand("ZINTER")
	void testZInter() {

		actual.add(connection.zAdd("myset", 2, "Bob"));
		actual.add(connection.zAdd("myset", 1, "James"));
		actual.add(connection.zAdd("myset", 4, "Joe"));
		actual.add(connection.zAdd("otherset", 1, "Bob"));
		actual.add(connection.zAdd("otherset", 4, "James"));
		actual.add(connection.zInter("myset", "otherset"));
		actual.add(connection.zInterWithScores("myset", "otherset"));
		verifyResults(Arrays.asList(new Object[] { true, true, true, true, true,
				new LinkedHashSet<>(Arrays.asList("Bob", "James")),
				new LinkedHashSet<>(Arrays.asList(new DefaultStringTuple("Bob", 3d), new DefaultStringTuple("James", 5))) }));
	}

	@Test // GH-2042
	@EnabledOnCommand("ZINTER")
	void testZInterAggWeights() {

		actual.add(connection.zAdd("myset", 2, "Bob"));
		actual.add(connection.zAdd("myset", 1, "James"));
		actual.add(connection.zAdd("myset", 4, "Joe"));
		actual.add(connection.zAdd("otherset", 1, "Bob"));
		actual.add(connection.zAdd("otherset", 4, "James"));
		actual.add(connection.zInter("myset", "otherset"));
		actual.add(connection.zInterWithScores(Aggregate.MAX, new int[] { 2, 3 }, "myset", "otherset"));

		verifyResults(Arrays.asList(new Object[] { true, true, true, true, true,
				new LinkedHashSet<>(Arrays.asList("Bob", "James")),
				new LinkedHashSet<>(Arrays.asList(new DefaultStringTuple("Bob", 4d), new DefaultStringTuple("James", 12d))) }));
	}

	@Test
	void testZInterStore() {

		actual.add(connection.zAdd("myset", 2, "Bob"));
		actual.add(connection.zAdd("myset", 1, "James"));
		actual.add(connection.zAdd("myset", 4, "Joe"));
		actual.add(connection.zAdd("otherset", 1, "Bob"));
		actual.add(connection.zAdd("otherset", 4, "James"));
		actual.add(connection.zInterStore("thirdset", "myset", "otherset"));
		actual.add(connection.zRange("thirdset", 0, -1));
		verifyResults(Arrays
				.asList(new Object[] { true, true, true, true, true, 2L, new LinkedHashSet<>(Arrays.asList("Bob", "James")) }));
	}

	@Test
	void testZInterStoreAggWeights() {

		actual.add(connection.zAdd("myset", 2, "Bob"));
		actual.add(connection.zAdd("myset", 1, "James"));
		actual.add(connection.zAdd("myset", 4, "Joe"));
		actual.add(connection.zAdd("otherset", 1, "Bob"));
		actual.add(connection.zAdd("otherset", 4, "James"));
		actual.add(connection.zInterStore("thirdset", Aggregate.MAX, new int[] { 2, 3 }, "myset", "otherset"));

		actual.add(connection.zRangeWithScores("thirdset", 0, -1));
		verifyResults(Arrays.asList(new Object[] { true, true, true, true, true, 2L,
				new LinkedHashSet<>(Arrays.asList(new DefaultStringTuple("Bob".getBytes(), "Bob", 4d),
						new DefaultStringTuple("James".getBytes(), "James", 12d))) }));
	}

	@Test // GH-2049
	@EnabledOnCommand("ZRANDMEMBER")
	void testZRandMember() {

		actual.add(connection.zAdd("myset", 2, "Bob"));
		actual.add(connection.zAdd("myset", 1, "James"));
		actual.add(connection.zRandMember("myset"));
		actual.add(connection.zRandMember("myset", 2));

		List<Object> results = getResults();

		assertThat(results.get(2)).isNotNull();
		assertThat(new LinkedHashSet<>((Collection) results.get(3)))
				.isEqualTo(new LinkedHashSet<>(Arrays.asList("Bob", "James")));
	}

	@Test // GH-2049
	@EnabledOnCommand("ZRANDMEMBER")
	void testZRandMemberWithScore() {

		actual.add(connection.zAdd("myset", 2, "Bob"));
		actual.add(connection.zAdd("myset", 1, "James"));
		actual.add(connection.zRandMemberWithScore("myset"));
		actual.add(connection.zRandMemberWithScores("myset", 2));

		List<Object> results = getResults();

		assertThat(results.get(2)).isNotNull();
		assertThat(new LinkedHashSet<>((Collection) results.get(3)))
				.isEqualTo(new LinkedHashSet<>(Arrays.asList(new DefaultStringTuple("Bob".getBytes(), "Bob", 2d),
						new DefaultStringTuple("James".getBytes(), "James", 1d))));
	}

	@Test
	void testZRangeWithScores() {

		actual.add(connection.zAdd("myset", 2, "Bob"));
		actual.add(connection.zAdd("myset", 1, "James"));
		actual.add(connection.zRangeWithScores("myset", 0, -1));
		verifyResults(Arrays.asList(new Object[] { true, true,
				new LinkedHashSet<>(Arrays.asList(new DefaultStringTuple("James".getBytes(), "James", 1d),
						new DefaultStringTuple("Bob".getBytes(), "Bob", 2d))) }));
	}

	@Test
	void testZRangeByScore() {

		actual.add(connection.zAdd("myset", 2, "Bob"));
		actual.add(connection.zAdd("myset", 1, "James"));
		actual.add(connection.zRangeByScore("myset", 1, 1));
		verifyResults(Arrays.asList(new Object[] { true, true, new LinkedHashSet<>(Arrays.asList("James")) }));
	}

	@Test
	void testZRangeByScoreOffsetCount() {

		actual.add(connection.zAdd("myset", 2, "Bob"));
		actual.add(connection.zAdd("myset", 1, "James"));
		actual.add(connection.zRangeByScore("myset", 1d, 3d, 1, -1));
		verifyResults(Arrays.asList(new Object[] { true, true, new LinkedHashSet<>(Arrays.asList("Bob")) }));
	}

	@Test
	void testZRangeByScoreWithScores() {

		actual.add(connection.zAdd("myset", 2, "Bob"));
		actual.add(connection.zAdd("myset", 1, "James"));
		actual.add(connection.zRangeByScoreWithScores("myset", 2d, 5d));
		verifyResults(Arrays.asList(new Object[] { true, true,
				new LinkedHashSet<>(Arrays.asList(new DefaultStringTuple("Bob".getBytes(), "Bob", 2d))) }));
	}

	@Test
	void testZRangeByScoreWithScoresOffsetCount() {

		actual.add(connection.zAdd("myset", 2, "Bob"));
		actual.add(connection.zAdd("myset", 1, "James"));
		actual.add(connection.zRangeByScoreWithScores("myset", 1d, 5d, 0, 1));
		verifyResults(Arrays.asList(new Object[] { true, true,
				new LinkedHashSet<>(Arrays.asList(new DefaultStringTuple("James".getBytes(), "James", 1d))) }));
	}

	@Test
	void testZRevRange() {

		actual.add(connection.zAdd("myset", 2, "Bob"));
		actual.add(connection.zAdd("myset", 1, "James"));
		actual.add(connection.zRevRange("myset", 0, -1));
		verifyResults(Arrays.asList(new Object[] { true, true, new LinkedHashSet<>(Arrays.asList("Bob", "James")) }));
	}

	@Test
	void testZRevRangeWithScores() {

		actual.add(connection.zAdd("myset", 2, "Bob"));
		actual.add(connection.zAdd("myset", 1, "James"));
		actual.add(connection.zRevRangeWithScores("myset", 0, -1));
		verifyResults(Arrays.asList(new Object[] { true, true,
				new LinkedHashSet<>(Arrays.asList(new DefaultStringTuple("Bob".getBytes(), "Bob", 2d),
						new DefaultStringTuple("James".getBytes(), "James", 1d))) }));
	}

	@Test
	void testZRevRangeByScoreOffsetCount() {

		actual.add(connection.zAdd("myset".getBytes(), 2, "Bob".getBytes()));
		actual.add(connection.zAdd("myset".getBytes(), 1, "James".getBytes()));
		actual.add(connection.zRevRangeByScore("myset", 0d, 3d, 0, 5));
		verifyResults(Arrays.asList(new Object[] { true, true, new LinkedHashSet<>(Arrays.asList("Bob", "James")) }));
	}

	@Test
	void testZRevRangeByScore() {

		actual.add(connection.zAdd("myset".getBytes(), 2, "Bob".getBytes()));
		actual.add(connection.zAdd("myset".getBytes(), 1, "James".getBytes()));
		actual.add(connection.zRevRangeByScore("myset", 0d, 3d));
		verifyResults(Arrays.asList(new Object[] { true, true, new LinkedHashSet<>(Arrays.asList("Bob", "James")) }));
	}

	@Test
	void testZRevRangeByScoreWithScoresOffsetCount() {

		actual.add(connection.zAdd("myset".getBytes(), 2, "Bob".getBytes()));
		actual.add(connection.zAdd("myset".getBytes(), 1, "James".getBytes()));
		actual.add(connection.zRevRangeByScoreWithScores("myset", 0d, 3d, 0, 1));
		verifyResults(Arrays.asList(new Object[] { true, true,
				new LinkedHashSet<>(Arrays.asList(new DefaultStringTuple("Bob".getBytes(), "Bob", 2d))) }));
	}

	@Test
	void testZRevRangeByScoreWithScores() {

		actual.add(connection.zAdd("myset", 2, "Bob"));
		actual.add(connection.zAdd("myset", 1, "James"));
		actual.add(connection.zAdd("myset", 3, "Joe"));
		actual.add(connection.zRevRangeByScoreWithScores("myset", 0d, 2d));
		verifyResults(Arrays.asList(new Object[] { true, true, true,
				new LinkedHashSet<>(Arrays.asList(new DefaultStringTuple("Bob".getBytes(), "Bob", 2d),
						new DefaultStringTuple("James".getBytes(), "James", 1d))) }));
	}

	@Test
	void testZRank() {

		actual.add(connection.zAdd("myset", 2, "Bob"));
		actual.add(connection.zAdd("myset", 1, "James"));
		actual.add(connection.zRank("myset", "James"));
		actual.add(connection.zRank("myset", "Bob"));
		verifyResults(Arrays.asList(new Object[] { true, true, 0L, 1L }));
	}

	@Test
	void testZRankWithScore() {

		actual.add(connection.zAdd("myset", 2, "Bob"));
		actual.add(connection.zAdd("myset", 1, "James"));
		actual.add(connection.zRankWithScore("myset", "James"));
		actual.add(connection.zRankWithScore("myset", "Bob"));
		verifyResults(Arrays.asList(new Object[]{true, true, new RankAndScore(0L, 1.0), new RankAndScore(1L, 2.0)}));
	}

	@Test
	void testZRem() {

		actual.add(connection.zAdd("myset", 2, "Bob"));
		actual.add(connection.zAdd("myset", 1, "James"));
		actual.add(connection.zRem("myset", "James"));
		actual.add(connection.zRange("myset", 0L, -1L));
		verifyResults(Arrays.asList(new Object[] { true, true, 1L, new LinkedHashSet<>(Arrays.asList("Bob")) }));
	}

	@Test
	void testZRemMultiple() {

		actual.add(connection.zAdd("myset", 2, "Bob"));
		actual.add(connection.zAdd("myset", 1, "James"));
		actual.add(connection.zAdd("myset", 0.5, "Joe"));
		actual.add(connection.zAdd("myset", 2.5, "Jen"));
		actual.add(connection.zRem("myset", "James", "Jen"));
		actual.add(connection.zRange("myset", 0L, -1L));
		verifyResults(
				Arrays.asList(new Object[] { true, true, true, true, 2L, new LinkedHashSet<>(Arrays.asList("Joe", "Bob")) }));
	}

	@Test
	void testZRemRangeByRank() {

		actual.add(connection.zAdd("myset", 2, "Bob"));
		actual.add(connection.zAdd("myset", 1, "James"));
		actual.add(connection.zRemRange("myset", 0L, 3L));
		actual.add(connection.zRange("myset", 0L, -1L));
		verifyResults(Arrays.asList(new Object[] { true, true, 2L, new LinkedHashSet<String>(0) }));
	}

	@Test // GH-1816
	void testZRemRangeByLex() {

		actual.add(connection.zAdd("myset", 0, "aaaa"));
		actual.add(connection.zAdd("myset", 0, "b"));
		actual.add(connection.zAdd("myset", 0, "c"));
		actual.add(connection.zAdd("myset", 0, "d"));
		actual.add(connection.zAdd("myset", 0, "e"));
		actual.add(connection.zAdd("myset", 0, "foo"));
		actual.add(connection.zAdd("myset", 0, "zap"));
		actual.add(connection.zAdd("myset", 0, "zip"));
		actual.add(connection.zAdd("myset", 0, "ALPHA"));
		actual.add(connection.zAdd("myset", 0, "alpha"));
		actual.add(connection.zRemRangeByLex("myset", Range.closed("alpha", "omega")));

		actual.add(connection.zRange("myset", 0L, -1L));
		verifyResults(Arrays.asList(true, true, true, true, true, true, true, true, true, true, 6L,
				new LinkedHashSet<>(Arrays.asList("ALPHA", "aaaa", "zap", "zip"))));
	}

	@Test
	void testZRemRangeByScore() {

		actual.add(connection.zAdd("myset", 2, "Bob"));
		actual.add(connection.zAdd("myset", 1, "James"));
		actual.add(connection.zRemRangeByScore("myset", 0d, 1d));
		actual.add(connection.zRange("myset", 0L, -1L));
		verifyResults(
				Arrays.asList(new Object[] { true, true, 1L, new LinkedHashSet<>(Collections.singletonList("Bob")) }));
	}

	@Test
	void testZRevRank() {

		actual.add(connection.zAdd("myset", 2, "Bob"));
		actual.add(connection.zAdd("myset", 1, "James"));
		actual.add(connection.zAdd("myset", 3, "Joe"));
		actual.add(connection.zRevRank("myset", "Joe"));
		verifyResults(Arrays.asList(new Object[] { true, true, true, 0L }));
	}

	@Test
	void testZRevRankWithScore() {

		actual.add(connection.zAdd("myset", 2, "Bob"));
		actual.add(connection.zAdd("myset", 1, "James"));
		actual.add(connection.zAdd("myset", 3, "Joe"));
		actual.add(connection.zRevRankWithScore("myset", "Joe"));
		verifyResults(Arrays.asList(new Object[]{true, true, true, new RankAndScore(0L, 3.0)}));
	}

	@Test
	void testZScore() {

		actual.add(connection.zAdd("myset", 2, "Bob"));
		actual.add(connection.zAdd("myset", 1, "James"));
		actual.add(connection.zAdd("myset", 3, "Joe"));
		actual.add(connection.zScore("myset", "Joe"));
		verifyResults(Arrays.asList(new Object[] { true, true, true, 3d }));
	}

	@Test
	@EnabledOnCommand("ZMSCORE")
	void testZMScore() {

		actual.add(connection.zAdd("myset", 2, "Bob"));
		actual.add(connection.zAdd("myset", 1, "James"));
		actual.add(connection.zAdd("myset", 3, "Joe"));
		actual.add(connection.zMScore("myset", "James", "Joe", "Dave"));
		verifyResults(Arrays.asList(new Object[] { true, true, true, Arrays.asList(1d, 3d, null) }));
	}

	@Test // GH-2042
	@EnabledOnCommand("ZUNION")
	void testZUnion() {
		actual.add(connection.zAdd("myset", 2, "Bob"));
		actual.add(connection.zAdd("myset", 1, "James"));
		actual.add(connection.zAdd("myset", 4, "Joe"));
		actual.add(connection.zAdd("otherset", 1, "Bob"));
		actual.add(connection.zAdd("otherset", 4, "James"));
		actual.add(connection.zUnion("myset", "otherset"));
		actual.add(connection.zUnionWithScores("myset", "otherset"));
		verifyResults(Arrays
				.asList(new Object[] { true, true, true, true, true, new LinkedHashSet<>(Arrays.asList("Bob", "James", "Joe")),
						new LinkedHashSet<>(Arrays.asList(new DefaultStringTuple("Bob", 3d), new DefaultStringTuple("James", 5),
								new DefaultStringTuple("Joe", 4))) }));
	}

	@Test // GH-2042
	@EnabledOnCommand("ZUNION")
	void testZUnionAggWeights() {
		actual.add(connection.zAdd("myset", 2, "Bob"));
		actual.add(connection.zAdd("myset", 1, "James"));
		actual.add(connection.zAdd("myset", 4, "Joe"));
		actual.add(connection.zAdd("otherset", 1, "Bob"));
		actual.add(connection.zAdd("otherset", 4, "James"));
		actual.add(connection.zUnion("myset", "otherset"));
		actual.add(connection.zUnionWithScores(Aggregate.MAX, new int[] { 2, 3 }, "myset", "otherset"));

		verifyResults(Arrays
				.asList(new Object[] { true, true, true, true, true, new LinkedHashSet<>(Arrays.asList("Bob", "James", "Joe")),
						new LinkedHashSet<>(Arrays.asList(new DefaultStringTuple("Bob", 4d), new DefaultStringTuple("Joe", 8d),
								new DefaultStringTuple("James", 12d))) }));
	}

	@Test
	void testZUnionStore() {

		actual.add(connection.zAdd("myset", 2, "Bob"));
		actual.add(connection.zAdd("myset", 1, "James"));
		actual.add(connection.zAdd("myset", 5, "Joe"));
		actual.add(connection.zAdd("otherset", 1, "Bob"));
		actual.add(connection.zAdd("otherset", 4, "James"));
		actual.add(connection.zUnionStore("thirdset", "myset", "otherset"));
		actual.add(connection.zRange("thirdset", 0, -1));
		verifyResults(Arrays.asList(
				new Object[] { true, true, true, true, true, 3L, new LinkedHashSet<>(Arrays.asList("Bob", "James", "Joe")) }));
	}

	@Test
	void testZUnionStoreAggWeights() {

		actual.add(connection.zAdd("myset", 2, "Bob"));
		actual.add(connection.zAdd("myset", 1, "James"));
		actual.add(connection.zAdd("myset", 4, "Joe"));
		actual.add(connection.zAdd("otherset", 1, "Bob"));
		actual.add(connection.zAdd("otherset", 4, "James"));
		actual.add(connection.zUnionStore("thirdset", Aggregate.MAX, new int[] { 2, 3 }, "myset", "otherset"));
		actual.add(connection.zRangeWithScores("thirdset", 0, -1));
		verifyResults(Arrays.asList(new Object[] { true, true, true, true, true, 3L,
				new LinkedHashSet<>(Arrays.asList(new DefaultStringTuple("Bob", 4d), new DefaultStringTuple("Joe", 8d),
						new DefaultStringTuple("James", 12d))) }));
	}

	// Hash Ops

	@Test
	void testHSetGet() {
		String hash = getClass() + ":hashtest";
		String key1 = UUID.randomUUID().toString();
		String key2 = UUID.randomUUID().toString();
		String value1 = "foo";
		String value2 = "bar";
		actual.add(connection.hSet(hash, key1, value1));
		actual.add(connection.hSet(hash, key2, value2));
		actual.add(connection.hGet(hash, key1));
		actual.add(connection.hGetAll(hash));
		Map<String, String> expected = new HashMap<>();
		expected.put(key1, value1);
		expected.put(key2, value2);
		verifyResults(Arrays.asList(true, true, value1, expected));
	}

	@Test
	void testHSetNX() {
		actual.add(connection.hSetNX("myhash", "key1", "foo"));
		actual.add(connection.hSetNX("myhash", "key1", "bar"));
		actual.add(connection.hGet("myhash", "key1"));
		verifyResults(Arrays.asList(new Object[] { true, false, "foo" }));
	}

	@Test
	void testHDel() {
		actual.add(connection.hSet("test", "key", "val"));
		actual.add(connection.hDel("test", "key"));
		actual.add(connection.hDel("test", "foo"));
		actual.add(connection.hExists("test", "key"));
		verifyResults(Arrays.asList(new Object[] { true, 1L, 0L, false }));
	}

	@Test
	void testHDelMultiple() {
		actual.add(connection.hSet("test", "key", "val"));
		actual.add(connection.hSet("test", "foo", "bar"));
		actual.add(connection.hDel("test", "key", "foo"));
		actual.add(connection.hExists("test", "key"));
		actual.add(connection.hExists("test", "foo"));
		verifyResults(Arrays.asList(new Object[] { true, true, 2L, false, false }));
	}

	@Test
	void testHIncrBy() {
		actual.add(connection.hSet("test", "key", "2"));
		actual.add(connection.hIncrBy("test", "key", 3L));
		actual.add(connection.hGet("test", "key"));
		verifyResults(Arrays.asList(new Object[] { true, 5L, "5" }));
	}

	@Test
	@DisabledOnOs(value = MAC, architectures = "aarch64")
	void testHIncrByDouble() {
		actual.add(connection.hSet("test", "key", "2.9"));
		actual.add(connection.hIncrBy("test", "key", 3.5));
		actual.add(connection.hGet("test", "key"));
		verifyResults(Arrays.asList(new Object[] { true, 6.4d, "6.4" }));
	}

	@Test
	void testHKeys() {
		actual.add(connection.hSet("test", "key", "2"));
		actual.add(connection.hSet("test", "key2", "2"));
		actual.add(connection.hKeys("test"));
		verifyResults(Arrays.asList(new Object[] { true, true, new LinkedHashSet<>(Arrays.asList("key", "key2")) }));
	}

	@Test
	void testHLen() {
		actual.add(connection.hSet("test", "key", "2"));
		actual.add(connection.hSet("test", "key2", "2"));
		actual.add(connection.hLen("test"));
		verifyResults(Arrays.asList(new Object[] { true, true, 2L }));
	}

	@Test
	void testHMGetSet() {
		Map<String, String> tuples = new HashMap<>();
		tuples.put("key", "foo");
		tuples.put("key2", "bar");
		connection.hMSet("test", tuples);
		actual.add(connection.hMGet("test", "key", "key2"));
		verifyResults(Arrays.asList(new Object[] { Arrays.asList("foo", "bar") }));
	}

	@Test
	void testHVals() {
		actual.add(connection.hSet("test", "key", "foo"));
		actual.add(connection.hSet("test", "key2", "bar"));
		actual.add(connection.hVals("test"));
		verifyResults(Arrays.asList(true, true, Arrays.asList("foo", "bar")));
	}

	@Test
	public void testMove() {

		actual.add(connection.set("foo", "bar"));
		actual.add(connection.move("foo", 1));

		verifyResults(Arrays.asList(true, true));
		connection.select(1);
		try {
			assertThat(connection.get("foo")).isEqualTo("bar");
		} finally {
			if (connection.exists("foo")) {
				connection.del("foo");
			}
		}
	}

	@Test
	public void testLastSave() {
		actual.add(connection.lastSave());
		List<Object> results = getResults();
		assertThat(results.get(0)).isNotNull();
	}

	@Test // DATAREDIS-206, DATAREDIS-513
	public void testGetTimeShouldRequestServerTime() {

		actual.add(connection.time());

		List<Object> results = getResults();
		assertThat(results).isNotEmpty();
		assertThat(results.get(0)).isNotNull();
		assertThat((Long) results.get(0) > 0).isTrue();
	}

	@Test // GH-526
	public void testGetTimeShouldRequestServerTimeAsMicros() {

		actual.add(connection.time(TimeUnit.MICROSECONDS));
		actual.add(connection.time(TimeUnit.SECONDS));
		actual.add(connection.time(TimeUnit.HOURS));

		List<Object> results = getResults();
		assertThat(results).isNotEmpty();
		assertThat(results.get(0)).isNotNull();

		Instant now = Instant.now();
		Instant reference = Instant.parse("1970-01-01T00:00:00.0Z");

		Instant micros = reference.plus(Duration.ofNanos(TimeUnit.MICROSECONDS.toNanos((Long) results.get(0))));

		Instant seconds = reference.plus(Duration.ofNanos(TimeUnit.SECONDS.toNanos((Long) results.get(1))));

		Instant hours = reference.plus(Duration.ofNanos(TimeUnit.HOURS.toNanos((Long) results.get(2))));

		assertThat(micros).isCloseTo(now, within(1, ChronoUnit.MINUTES));
		assertThat(seconds).isCloseTo(now, within(1, ChronoUnit.MINUTES));
		assertThat(hours).isCloseTo(now, within(1, ChronoUnit.HOURS));
	}

	@Test // DATAREDIS-269
	public void clientSetNameWorksCorrectly() {
		connection.setClientName("foo".getBytes());
	}

	@Test // DATAREDIS-268
	public void testListClientsContainsAtLeastOneElement() {

		actual.add(connection.getClientList());

		List<Object> results = getResults();
		assertThat(results.get(0)).isNotNull();

		List<?> firstEntry = (List<?>) results.get(0);
		assertThat(firstEntry.size()).isNotEqualTo(0);
		assertThat(firstEntry.get(0)).isInstanceOf(RedisClientInfo.class);

		RedisClientInfo info = (RedisClientInfo) firstEntry.get(0);
		assertThat(info.getDatabaseId()).isNotNull();
	}

	@Test // DATAREDIS-290
	void scanShouldReadEntireValueRange() {

		if (isNotJedisOrLettuceConnection(connectionFactory)) {
			throw new AssumptionViolatedException("SCAN is only available for jedis and lettuce");
		}

		if (isPipelinedOrQueueingConnection(connection)) {
			throw new AssumptionViolatedException("SCAN is only available in non-pipeline | non-queueing mode");
		}

		connection.set("spring", "data");

		int itemCount = 22;
		for (int i = 0; i < itemCount; i++) {
			connection.set(("key_" + i), ("foo_" + i));
		}

		Cursor<byte[]> cursor = connection.scan(scanOptions().count(20).match("ke*").build());

		int i = 0;
		while (cursor.hasNext()) {
			byte[] value = cursor.next();
			assertThat(new String(value)).doesNotContain("spring");
			i++;
		}

		assertThat(i).isEqualTo(itemCount);
	}

	@Test // GH-2089, GH-2153
	@EnabledOnRedisVersion("6.0")
	void scanWithType() {

		assumeThat(isPipelinedOrQueueingConnection(connection))
				.describedAs("SCAN is only available in non-pipeline | non-queueing mode").isFalse();

		connection.set("key", "data");
		connection.lPush("list", "foo");
		connection.sAdd("set", "foo");

		Cursor<byte[]> cursor = connection.scan(KeyScanOptions.scanOptions().type("set").build());
		assertThat(toList(cursor)).hasSize(1).contains("set");

		cursor = connection.scan(KeyScanOptions.scanOptions().type("string").match("k*").build());
		assertThat(toList(cursor)).hasSize(1).contains("key");

		cursor = connection.scan(KeyScanOptions.scanOptions().match("k*").build());
		assertThat(toList(cursor)).hasSize(1).contains("key");

		cursor = connection.scan(KeyScanOptions.scanOptions().build());
		assertThat(toList(cursor)).contains("key", "list", "set");
	}

	private static List<String> toList(Cursor<byte[]> cursor) {
		return Streamable.of(() -> cursor).map(String::new).toList();
	}

	@Test // DATAREDIS-417
	public void scanShouldReadEntireValueRangeWhenIndividualScanIterationsReturnEmptyCollection() {

		byteConnection.openPipeline();
		IntStream.range(0, 100).forEach(it -> byteConnection.stringCommands()
				.set("key:%s".formatted(it).getBytes(StandardCharsets.UTF_8), "data".getBytes(StandardCharsets.UTF_8)));
		byteConnection.closePipeline();

		Cursor<byte[]> cursor = connection.scan(ScanOptions.scanOptions().match("key*9").count(10).build());

		int i = 0;
		while (cursor.hasNext()) {
			assertThat(new String(cursor.next())).contains("key:");
			i++;
		}

		assertThat(i).isEqualTo(10);
	}

	@Test // DATAREDIS-306
	void zScanShouldReadEntireValueRange() {

		if (isNotJedisOrLettuceConnection(connectionFactory)) {
			throw new AssumptionViolatedException("ZSCAN is only available for jedis and lettuce");
		}

		if (isPipelinedOrQueueingConnection(connection)) {
			throw new AssumptionViolatedException("ZSCAN is only available in non pipeline | queue mode");
		}

		connection.zAdd("myset", 2, "Bob");
		connection.zAdd("myset", 1, "James");
		connection.zAdd("myset", 4, "Joe");

		Cursor<StringTuple> tuples = connection.zScan("myset", ScanOptions.NONE);

		int count = 0;
		while (tuples.hasNext()) {

			StringTuple tuple = tuples.next();

			assertThat(tuple.getValueAsString()).isIn("Bob", "James", "Joe");
			assertThat(tuple.getScore()).isIn(1D, 2D, 4D);

			count++;
		}

		assertThat(count).isEqualTo(3);
	}

	@Test // DATAREDIS-304
	void sScanShouldReadEntireValueRange() {

		if (isNotJedisOrLettuceConnection(connectionFactory)) {
			throw new AssumptionViolatedException("SCAN is only available for jedis and lettuce");
		}

		if (isPipelinedOrQueueingConnection(connection)) {
			throw new AssumptionViolatedException("SCAN is only available in non pipeline | queue mode");
		}

		connection.sAdd("sscankey", "bar");
		connection.sAdd("sscankey", "foo-1", "foo-2", "foo-3", "foo-4", "foo-5", "foo-6");

		Cursor<String> cursor = connection.sScan("sscankey", scanOptions().count(2).match("fo*").build());

		int i = 0;
		while (cursor.hasNext()) {
			assertThat(cursor.next()).doesNotContain("bar");
			i++;
		}

		assertThat(i).isEqualTo(6);
	}

	@Test // DATAREDIS-305
	void hScanShouldReadEntireValueRange() {

		if (isNotJedisOrLettuceConnection(connectionFactory)) {
			throw new AssumptionViolatedException("HSCAN is only available for jedis and lettuce");
		}

		if (isPipelinedOrQueueingConnection(connection)) {
			throw new AssumptionViolatedException("HSCAN is only available in non pipeline | queue mode");
		}

		connection.hSet("hscankey", "bar", "foobar");

		connection.hSet("hscankey", "foo-1", "v-1");
		connection.hSet("hscankey", "foo-2", "v-2");
		connection.hSet("hscankey", "foo-3", "v-3");

		Cursor<Map.Entry<String, String>> cursor = connection.hScan("hscankey",
				scanOptions().count(2).match("fo*").build());

		int i = 0;
		while (cursor.hasNext()) {

			String key = cursor.next().getKey();

			assertThat(key).doesNotContain("bar");
			assertThat(key).contains("foo");

			i++;
		}

		assertThat(i).isEqualTo(3);
	}

	@Test // DATAREDIS-308
	void pfAddShouldAddToNonExistingKeyCorrectly() {

		actual.add(connection.pfAdd("hll", "a", "b", "c"));

		List<Object> results = getResults();
		assertThat(results.get(0)).isEqualTo(1L);
	}

	@Test // DATAREDIS-308
	void pfAddShouldReturnZeroWhenValueAlreadyExists() {

		actual.add(connection.pfAdd("hll", "a", "b", "c"));
		actual.add(connection.pfAdd("hll2", "c", "d", "e"));
		actual.add(connection.pfAdd("hll2", "e"));

		List<Object> results = getResults();
		assertThat(results.get(0)).isEqualTo(1L);
		assertThat(results.get(1)).isEqualTo(1L);
		assertThat(results.get(2)).isEqualTo(0L);
	}

	@Test // DATAREDIS-308
	void pfCountShouldReturnCorrectly() {

		actual.add(connection.pfAdd("hll", "a", "b", "c"));
		actual.add(connection.pfCount("hll"));

		List<Object> results = getResults();
		assertThat(results.get(0)).isEqualTo(1L);
		assertThat(results.get(1)).isEqualTo(3L);
	}

	@Test // DATAREDIS-308
	void pfCountWithMultipleKeysShouldReturnCorrectly() {

		actual.add(connection.pfAdd("hll", "a", "b", "c"));
		actual.add(connection.pfAdd("hll2", "d", "e", "f"));
		actual.add(connection.pfCount("hll", "hll2"));

		List<Object> results = getResults();
		assertThat(results.get(0)).isEqualTo(1L);
		assertThat(results.get(1)).isEqualTo(1L);
		assertThat(results.get(2)).isEqualTo(6L);
	}

	@Test // DATAREDIS-308
	void pfCountWithNullKeysShouldThrowIllegalArgumentException() {
		assertThatIllegalArgumentException().isThrownBy(() -> actual.add(connection.pfCount((String[]) null)));
	}

	@SuppressWarnings("unchecked")
	@Test // DATAREDIS-378, DATAREDIS-1222
	void zRangeByLexTest() {

		actual.add(connection.zAdd("myzset", 0, "a"));
		actual.add(connection.zAdd("myzset", 0, "b"));
		actual.add(connection.zAdd("myzset", 0, "c"));
		actual.add(connection.zAdd("myzset", 0, "d"));
		actual.add(connection.zAdd("myzset", 0, "e"));
		actual.add(connection.zAdd("myzset", 0, "f"));
		actual.add(connection.zAdd("myzset", 0, "g"));

		actual.add(connection.zRangeByLex("myzset", Range.leftUnbounded(Bound.inclusive("c"))));
		actual.add(connection.zRangeByLex("myzset", Range.leftUnbounded(Bound.exclusive("c"))));
		actual.add(connection.zRangeByLex("myzset", Range.rightOpen("aaa", "g")));
		actual.add(connection.zRangeByLex("myzset", Range.rightUnbounded(Bound.inclusive("e"))));

		actual.add(connection.zRangeByLex("myzset", Range.leftUnbounded(Bound.inclusive("c")), Limit.unlimited()));
		actual.add(connection.zRangeByLex("myzset", Range.leftUnbounded(Bound.inclusive("c")), Limit.limit().count(1)));
		actual.add(
				connection.zRangeByLex("myzset", Range.leftUnbounded(Bound.inclusive("c")), Limit.limit().count(1).offset(1)));

		List<Object> results = getResults();

		assertThat((Set<String>) results.get(7)).containsExactly("a", "b", "c").doesNotContain("d", "e", "f", "g");
		assertThat((Set<String>) results.get(8)).containsExactly("a", "b").doesNotContain("c");
		assertThat((Set<String>) results.get(9)).containsExactly("b", "c", "d", "e", "f").doesNotContain("a", "g");
		assertThat((Set<String>) results.get(10)).containsExactly("e", "f", "g").doesNotContain("a", "b", "c", "d");
		assertThat((Set<String>) results.get(11)).containsExactly("a", "b", "c").doesNotContain("d", "e", "f", "g");
		assertThat((Set<String>) results.get(12)).contains("a").doesNotContain("b", "c", "d", "e", "f", "g");
		assertThat((Set<String>) results.get(13)).contains("b").doesNotContain("a", "c", "d", "e", "f", "g");
	}

	@SuppressWarnings("unchecked")
	@Test // DATAREDIS-729
	public void zRevRangeByLexTest() {

		actual.add(connection.zAdd("myzset", 0, "a"));
		actual.add(connection.zAdd("myzset", 0, "b"));
		actual.add(connection.zAdd("myzset", 0, "c"));
		actual.add(connection.zAdd("myzset", 0, "d"));
		actual.add(connection.zAdd("myzset", 0, "e"));
		actual.add(connection.zAdd("myzset", 0, "f"));
		actual.add(connection.zAdd("myzset", 0, "g"));

		actual.add(connection.zRevRangeByLex("myzset", Range.leftUnbounded(Bound.inclusive("c"))));
		actual.add(connection.zRevRangeByLex("myzset", Range.leftUnbounded(Bound.exclusive("c"))));
		actual.add(connection.zRevRangeByLex("myzset", Range.rightOpen("aaa", "g")));
		actual.add(connection.zRevRangeByLex("myzset", Range.rightUnbounded(Bound.inclusive("e"))));

		actual.add(connection.zRevRangeByLex("myzset", Range.leftUnbounded(Bound.inclusive("c")), Limit.unlimited()));
		actual.add(connection.zRevRangeByLex("myzset", Range.leftUnbounded(Bound.inclusive("d")), Limit.limit().count(2)));
		actual.add(connection.zRevRangeByLex("myzset", Range.leftUnbounded(Bound.inclusive("d")),
				Limit.limit().count(2).offset(1)));

		List<Object> results = getResults();

		assertThat((Set<String>) results.get(7)).containsExactly("c", "b", "a").doesNotContain("d", "e", "f", "g");
		assertThat((Set<String>) results.get(8)).containsExactly("b", "a").doesNotContain("c");
		assertThat((Set<String>) results.get(9)).containsExactly("f", "e", "d", "c", "b").doesNotContain("a", "g");
		assertThat((Set<String>) results.get(10)).containsExactly("g", "f", "e").doesNotContain("a", "b", "c", "d");
		assertThat((Set<String>) results.get(11)).containsExactly("c", "b", "a").doesNotContain("d", "e", "f", "g");
		assertThat((Set<String>) results.get(12)).contains("d", "c").doesNotContain("a", "b", "e", "f", "g");
		assertThat((Set<String>) results.get(13)).contains("c", "b").doesNotContain("a", "d", "e", "f", "g");
	}

	@Test // DATAREDIS-316, DATAREDIS-692
	void setWithExpirationAndNullOpionShouldThrowException() {

		String key = "exp-" + UUID.randomUUID();
		assertThatIllegalArgumentException()
				.isThrownBy(() -> connection.set(key, "foo", Expiration.milliseconds(500), null));
	}

	@Test // DATAREDIS-316
	void setWithExpirationAndUpsertOpionShouldSetTtlWhenKeyDoesNotExist() {

		String key = "exp-" + UUID.randomUUID();
		actual.add(connection.set(key, "foo", Expiration.milliseconds(500), SetOption.upsert()));

		actual.add(connection.exists(key));
		actual.add(connection.pTtl(key));

		List<Object> result = getResults();
		assertThat(result.get(0)).isEqualTo(Boolean.TRUE);
		assertThat(result.get(1)).isEqualTo(Boolean.TRUE);
		assertThat(((Long) result.get(2)).doubleValue()).isCloseTo(500d, Offset.offset(499d));
	}

	@Test // DATAREDIS-316
	void setWithExpirationAndUpsertOpionShouldSetTtlWhenKeyDoesExist() {

		String key = "exp-" + UUID.randomUUID();
		actual.add(connection.set(key, "spring"));
		actual.add(connection.set(key, "data", Expiration.milliseconds(500), SetOption.upsert()));

		actual.add(connection.exists(key));
		actual.add(connection.pTtl(key));
		actual.add(connection.get(key));

		List<Object> result = getResults();
		assertThat(result.get(0)).isEqualTo(Boolean.TRUE);
		assertThat(result.get(1)).isEqualTo(Boolean.TRUE);
		assertThat(result.get(2)).isEqualTo(Boolean.TRUE);
		assertThat(((Long) result.get(3)).doubleValue()).isCloseTo(500d, Offset.offset(499d));
		assertThat((result.get(4))).isEqualTo("data");
	}

	@Test // DATAREDIS-316
	void setWithExpirationAndAbsentOptionShouldSetTtlWhenKeyDoesExist() {

		String key = "exp-" + UUID.randomUUID();
		actual.add(connection.set(key, "spring"));
		actual.add(connection.set(key, "data", Expiration.milliseconds(500), SetOption.ifAbsent()));

		actual.add(connection.exists(key));
		actual.add(connection.pTtl(key));
		actual.add(connection.get(key));

		List<Object> result = getResults();
		assertThat(result.get(0)).isEqualTo(Boolean.TRUE);
		assertThat(result.get(1)).isEqualTo(Boolean.FALSE);
		assertThat(result.get(2)).isEqualTo(Boolean.TRUE);
		assertThat(((Long) result.get(3)).doubleValue()).isCloseTo(-1, Offset.offset(0d));
		assertThat((result.get(4))).isEqualTo("spring");
	}

	@Test // DATAREDIS-316
	void setWithExpirationAndAbsentOptionShouldSetTtlWhenKeyDoesNotExist() {

		String key = "exp-" + UUID.randomUUID();
		actual.add(connection.set(key, "data", Expiration.milliseconds(500), SetOption.ifAbsent()));

		actual.add(connection.exists(key));
		actual.add(connection.pTtl(key));
		actual.add(connection.get(key));

		List<Object> result = getResults();
		assertThat(result.get(0)).isEqualTo(Boolean.TRUE);
		assertThat(result.get(1)).isEqualTo(Boolean.TRUE);
		assertThat(((Long) result.get(2)).doubleValue()).isCloseTo(500d, Offset.offset(499d));
		assertThat((result.get(3))).isEqualTo("data");
	}

	@Test // DATAREDIS-316
	void setWithExpirationAndPresentOptionShouldSetTtlWhenKeyDoesExist() {

		String key = "exp-" + UUID.randomUUID();
		actual.add(connection.set(key, "spring"));
		actual.add(connection.set(key, "data", Expiration.milliseconds(500), SetOption.ifPresent()));

		actual.add(connection.exists(key));
		actual.add(connection.pTtl(key));
		actual.add(connection.get(key));

		List<Object> result = getResults();
		assertThat(result.get(0)).isEqualTo(Boolean.TRUE);
		assertThat(result.get(1)).isEqualTo(Boolean.TRUE);
		assertThat(result.get(2)).isEqualTo(Boolean.TRUE);
		assertThat(((Long) result.get(3)).doubleValue()).isCloseTo(500, Offset.offset(499d));
		assertThat((result.get(4))).isEqualTo("data");
	}

	@Test // DATAREDIS-316
	void setWithExpirationAndPresentOptionShouldSetTtlWhenKeyDoesNotExist() {

		String key = "exp-" + UUID.randomUUID();
		actual.add(connection.set(key, "data", Expiration.milliseconds(500), SetOption.ifPresent()));

		actual.add(connection.exists(key));
		actual.add(connection.pTtl(key));
		actual.add(connection.get(key));

		List<Object> result = getResults();
		assertThat(result.get(0)).isEqualTo(Boolean.FALSE);
		assertThat(result.get(1)).isEqualTo(Boolean.FALSE);
		assertThat(((Long) result.get(2)).doubleValue()).isCloseTo(-2, Offset.offset(0d));
	}

	@Test // DATAREDIS-316, DATAREDIS-692
	void setWithNullExpirationAndUpsertOpionShouldThrowException() {

		String key = "exp-" + UUID.randomUUID();
		assertThatIllegalArgumentException().isThrownBy(() -> connection.set(key, "foo", null, SetOption.upsert()));
	}

	@Test // DATAREDIS-316
	void setWithoutExpirationAndUpsertOpionShouldSetTtlWhenKeyDoesNotExist() {

		String key = "exp-" + UUID.randomUUID();
		actual.add(connection.set(key, "foo", Expiration.persistent(), SetOption.upsert()));

		actual.add(connection.exists(key));
		actual.add(connection.pTtl(key));

		List<Object> result = getResults();
		assertThat(result.get(0)).isEqualTo(Boolean.TRUE);
		assertThat(result.get(1)).isEqualTo(Boolean.TRUE);
		assertThat(((Long) result.get(2)).doubleValue()).isCloseTo(-1, Offset.offset(0d));
	}

	@Test // DATAREDIS-316
	void setWithoutExpirationAndUpsertOpionShouldSetTtlWhenKeyDoesExist() {

		String key = "exp-" + UUID.randomUUID();
		actual.add(connection.set(key, "spring"));
		actual.add(connection.set(key, "data", Expiration.persistent(), SetOption.upsert()));

		actual.add(connection.exists(key));
		actual.add(connection.pTtl(key));
		actual.add(connection.get(key));

		List<Object> result = getResults();

		assertThat(result.get(0)).isEqualTo(Boolean.TRUE);
		assertThat(result.get(1)).isEqualTo(Boolean.TRUE);
		assertThat(result.get(2)).isEqualTo(Boolean.TRUE);
		assertThat(((Long) result.get(3)).doubleValue()).isCloseTo(-1, Offset.offset(0d));
		assertThat((result.get(4))).isEqualTo("data");
	}

	@Test // DATAREDIS-316
	void setWithoutExpirationAndAbsentOptionShouldSetTtlWhenKeyDoesExist() {

		String key = "exp-" + UUID.randomUUID();
		actual.add(connection.set(key, "spring"));
		actual.add(connection.set(key, "data", Expiration.persistent(), SetOption.ifAbsent()));

		actual.add(connection.exists(key));
		actual.add(connection.pTtl(key));
		actual.add(connection.get(key));

		List<Object> result = getResults();
		assertThat(result.get(0)).isEqualTo(Boolean.TRUE);
		assertThat(result.get(1)).isEqualTo(Boolean.FALSE);
		assertThat(result.get(2)).isEqualTo(Boolean.TRUE);
		assertThat(((Long) result.get(3)).doubleValue()).isCloseTo(-1d, Offset.offset(0d));
		assertThat((result.get(4))).isEqualTo("spring");
	}

	@Test // DATAREDIS-316
	void setWithoutExpirationAndAbsentOptionShouldSetTtlWhenKeyDoesNotExist() {

		String key = "exp-" + UUID.randomUUID();
		actual.add(connection.set(key, "data", Expiration.persistent(), SetOption.ifAbsent()));

		actual.add(connection.exists(key));
		actual.add(connection.pTtl(key));
		actual.add(connection.get(key));

		List<Object> result = getResults();
		assertThat(result.get(0)).isEqualTo(Boolean.TRUE);
		assertThat(result.get(1)).isEqualTo(Boolean.TRUE);
		assertThat(((Long) result.get(2)).doubleValue()).isCloseTo(-1, Offset.offset(0d));
		assertThat((result.get(3))).isEqualTo("data");
	}

	@Test // DATAREDIS-316
	void setWithoutExpirationAndPresentOptionShouldSetTtlWhenKeyDoesExist() {

		String key = "exp-" + UUID.randomUUID();
		actual.add(connection.set(key, "spring"));
		actual.add(connection.set(key, "data", Expiration.persistent(), SetOption.ifPresent()));

		actual.add(connection.exists(key));
		actual.add(connection.pTtl(key));
		actual.add(connection.get(key));

		List<Object> result = getResults();
		assertThat(result.get(0)).isEqualTo(Boolean.TRUE);
		assertThat(result.get(1)).isEqualTo(Boolean.TRUE);
		assertThat(result.get(2)).isEqualTo(Boolean.TRUE);
		assertThat(((Long) result.get(3)).doubleValue()).isCloseTo(-1, Offset.offset(0d));
		assertThat((result.get(4))).isEqualTo("data");
	}

	@Test // DATAREDIS-316
	void setWithoutExpirationAndPresentOptionShouldSetTtlWhenKeyDoesNotExist() {

		String key = "exp-" + UUID.randomUUID();
		actual.add(connection.set(key, "data", Expiration.persistent(), SetOption.ifPresent()));

		actual.add(connection.exists(key));
		actual.add(connection.pTtl(key));
		actual.add(connection.get(key));

		List<Object> result = getResults();
		assertThat(result.get(0)).isEqualTo(Boolean.FALSE);
		assertThat(result.get(1)).isEqualTo(Boolean.FALSE);
		assertThat(((Long) result.get(2)).doubleValue()).isCloseTo(-2, Offset.offset(0d));
	}

	@Test // DATAREDIS-438
	void geoAddSingleGeoLocation() {

		String key = "geo-" + UUID.randomUUID();
		actual.add(connection.geoAdd(key, PALERMO));

		List<Object> result = getResults();
		assertThat(result.get(0)).isEqualTo(1L);
	}

	@Test // DATAREDIS-438
	void geoAddMultipleGeoLocations() {

		String key = "geo-" + UUID.randomUUID();
		actual.add(connection.geoAdd(key, Arrays.asList(PALERMO, ARIGENTO, CATANIA, PALERMO)));

		List<Object> result = getResults();
		assertThat(result.get(0)).isEqualTo(3L);
	}

	@Test // DATAREDIS-438
	void geoDist() {

		String key = "geo-" + UUID.randomUUID();
		actual.add(connection.geoAdd(key, Arrays.asList(PALERMO, CATANIA)));
		actual.add(connection.geoDist(key, PALERMO.getName(), CATANIA.getName()));

		List<Object> result = getResults();
		assertThat(((Distance) result.get(1)).getValue()).isCloseTo(166274.15156960033D, Offset.offset(0.005));
		assertThat(((Distance) result.get(1)).getUnit()).isEqualTo("m");
	}

	@Test // DATAREDIS-1214
	void geoDistNotExisting() {

		String key = "geo-" + UUID.randomUUID();
		actual.add(connection.geoAdd(key, Arrays.asList(PALERMO, CATANIA)));
		actual.add(connection.geoDist(key, "Spring", "Data"));

		List<Object> result = getResults();
		assertThat(result.get(1)).isNull();
	}

	@Test // DATAREDIS-438
	void geoDistWithMetric() {

		String key = "geo-" + UUID.randomUUID();
		actual.add(connection.geoAdd(key, Arrays.asList(PALERMO, CATANIA)));
		actual.add(connection.geoDist(key, PALERMO.getName(), CATANIA.getName(), Metrics.KILOMETERS));

		List<Object> result = getResults();
		assertThat(((Distance) result.get(1)).getValue()).isCloseTo(166.27415156960033D, Offset.offset(0.005));
		assertThat(((Distance) result.get(1)).getUnit()).isEqualTo("km");
	}

	@Test // DATAREDIS-438
	@EnabledOnRedisDriver({ RedisDriver.JEDIS })
	void geoHash() {

		String key = "geo-" + UUID.randomUUID();
		actual.add(connection.geoAdd(key, Arrays.asList(PALERMO, CATANIA)));
		actual.add(connection.geoHash(key, PALERMO.getName(), CATANIA.getName()));

		List<Object> result = getResults();
		assertThat(((List<String>) result.get(1)).get(0)).isEqualTo("sqc8b49rny0");
		assertThat(((List<String>) result.get(1)).get(1)).isEqualTo("sqdtr74hyu0");
	}

	@Test // DATAREDIS-438
	@EnabledOnRedisDriver({ RedisDriver.JEDIS })
	void geoHashNonExisting() {

		String key = "geo-" + UUID.randomUUID();
		actual.add(connection.geoAdd(key, Arrays.asList(PALERMO, CATANIA)));
		actual.add(connection.geoHash(key, PALERMO.getName(), ARIGENTO.getName(), CATANIA.getName()));

		List<Object> result = getResults();
		assertThat(((List<String>) result.get(1)).get(0)).isEqualTo("sqc8b49rny0");
		assertThat(((List<String>) result.get(1)).get(1)).isNull();
		assertThat(((List<String>) result.get(1)).get(2)).isEqualTo("sqdtr74hyu0");
	}

	@Test // DATAREDIS-438
	void geoPosition() {

		String key = "geo-" + UUID.randomUUID();
		actual.add(connection.geoAdd(key, Arrays.asList(PALERMO, CATANIA)));

		actual.add(connection.geoPos(key, PALERMO.getName(), CATANIA.getName()));

		List<Object> result = getResults();
		assertThat(((List<Point>) result.get(1)).get(0).getX()).isCloseTo(POINT_PALERMO.getX(), Offset.offset(0.005));
		assertThat(((List<Point>) result.get(1)).get(0).getY()).isCloseTo(POINT_PALERMO.getY(), Offset.offset(0.005));

		assertThat(((List<Point>) result.get(1)).get(1).getX()).isCloseTo(POINT_CATANIA.getX(), Offset.offset(0.005));
		assertThat(((List<Point>) result.get(1)).get(1).getY()).isCloseTo(POINT_CATANIA.getY(), Offset.offset(0.005));
	}

	@Test // DATAREDIS-438
	void geoPositionNonExisting() {

		String key = "geo-" + UUID.randomUUID();
		actual.add(connection.geoAdd(key, Arrays.asList(PALERMO, CATANIA)));

		actual.add(connection.geoPos(key, PALERMO.getName(), ARIGENTO.getName(), CATANIA.getName()));

		List<Object> result = getResults();
		assertThat(((List<Point>) result.get(1)).get(0).getX()).isCloseTo(POINT_PALERMO.getX(), Offset.offset(0.005));
		assertThat(((List<Point>) result.get(1)).get(0).getY()).isCloseTo(POINT_PALERMO.getY(), Offset.offset(0.005));

		assertThat(((List<Point>) result.get(1)).get(1)).isNull();

		assertThat(((List<Point>) result.get(1)).get(2).getX()).isCloseTo(POINT_CATANIA.getX(), Offset.offset(0.005));
		assertThat(((List<Point>) result.get(1)).get(2).getY()).isCloseTo(POINT_CATANIA.getY(), Offset.offset(0.005));
	}

	@Test // DATAREDIS-438
	void geoRadiusShouldReturnMembersCorrectly() {

		String key = "geo-" + UUID.randomUUID();
		actual.add(connection.geoAdd(key, Arrays.asList(ARIGENTO, CATANIA, PALERMO)));

		actual.add(connection.geoRadius(key, new Circle(new Point(15D, 37D), new Distance(200D, KILOMETERS))));
		actual.add(connection.geoRadius(key, new Circle(new Point(15D, 37D), new Distance(150D, KILOMETERS))));

		List<Object> results = getResults();
		assertThat(((GeoResults<GeoLocation<String>>) results.get(1)).getContent()).hasSize(3);
		assertThat(((GeoResults<GeoLocation<String>>) results.get(2)).getContent()).hasSize(2);
	}

	@Test // DATAREDIS-438
	void geoRadiusShouldReturnDistanceCorrectly() {

		String key = "geo-" + UUID.randomUUID();
		actual.add(connection.geoAdd(key, Arrays.asList(ARIGENTO, CATANIA, PALERMO)));

		actual.add(connection.geoRadius(key, new Circle(new Point(15D, 37D), new Distance(200D, KILOMETERS)),
				newGeoRadiusArgs().includeDistance()));

		List<Object> results = getResults();
		assertThat(((GeoResults<GeoLocation<String>>) results.get(1)).getContent()).hasSize(3);
		assertThat(((GeoResults<GeoLocation<String>>) results.get(1)).getContent().get(0).getDistance().getValue())
				.isCloseTo(130.423D, Offset.offset(0.005));
		assertThat(((GeoResults<GeoLocation<String>>) results.get(1)).getContent().get(0).getDistance().getUnit())
				.isEqualTo("km");
	}

	@Test // DATAREDIS-438
	void geoRadiusShouldApplyLimit() {

		String key = "geo-" + UUID.randomUUID();
		actual.add(connection.geoAdd(key, Arrays.asList(ARIGENTO, CATANIA, PALERMO)));

		actual.add(connection.geoRadius(key, new Circle(new Point(15D, 37D), new Distance(200D, KILOMETERS)),
				newGeoRadiusArgs().limit(2)));

		List<Object> results = getResults();
		assertThat(((GeoResults<GeoLocation<String>>) results.get(1)).getContent()).hasSize(2);
	}

	@Test // DATAREDIS-438
	void geoRadiusByMemberShouldReturnMembersCorrectly() {

		String key = "geo-" + UUID.randomUUID();
		actual.add(connection.geoAdd(key, Arrays.asList(ARIGENTO, CATANIA, PALERMO)));

		actual.add(connection.geoRadiusByMember(key, PALERMO.getName(), new Distance(100, KILOMETERS),
				newGeoRadiusArgs().sortAscending()));

		List<Object> results = getResults();
		assertThat(((GeoResults<GeoLocation<String>>) results.get(1)).getContent().get(0).getContent().getName())
				.isEqualTo(PALERMO.getName());
		assertThat(((GeoResults<GeoLocation<String>>) results.get(1)).getContent().get(1).getContent().getName())
				.isEqualTo(ARIGENTO.getName());
	}

	@Test // DATAREDIS-438
	void geoRadiusByMemberShouldReturnDistanceCorrectly() {

		String key = "geo-" + UUID.randomUUID();
		actual.add(connection.geoAdd(key, Arrays.asList(ARIGENTO, CATANIA, PALERMO)));

		actual.add(connection.geoRadiusByMember(key, PALERMO.getName(), new Distance(100, KILOMETERS),
				newGeoRadiusArgs().includeDistance()));

		List<Object> results = getResults();
		assertThat(((GeoResults<GeoLocation<String>>) results.get(1)).getContent()).hasSize(2);
		assertThat(((GeoResults<GeoLocation<String>>) results.get(1)).getContent().get(0).getDistance().getValue())
				.isCloseTo(90.978D, Offset.offset(0.005));
		assertThat(((GeoResults<GeoLocation<String>>) results.get(1)).getContent().get(0).getDistance().getUnit())
				.isEqualTo("km");
	}

	@Test // DATAREDIS-438
	void geoRadiusByMemberShouldApplyLimit() {

		String key = "geo-" + UUID.randomUUID();
		actual.add(connection.geoAdd(key, Arrays.asList(ARIGENTO, CATANIA, PALERMO)));

		actual.add(connection.geoRadiusByMember(key, PALERMO.getName(), new Distance(200, KILOMETERS),
				newGeoRadiusArgs().limit(2)));

		List<Object> results = getResults();
		assertThat(((GeoResults<GeoLocation<String>>) results.get(1)).getContent()).hasSize(2);
	}

	@Test // GH-2043
	@EnabledOnCommand("GEOSEARCH")
	void geoSearchByMemberShouldReturnMembersCorrectly() {

		String key = "geo-" + UUID.randomUUID();
		actual.add(connection.geoAdd(key, Arrays.asList(ARIGENTO, CATANIA, PALERMO)));

		actual.add(connection.geoSearch(key, GeoReference.fromMember(PALERMO),
				GeoShape.byRadius(new Distance(200, KILOMETERS)), newGeoSearchArgs().limit(2)));

		List<Object> results = getResults();
		List<GeoResult<GeoLocation<String>>> content = ((GeoResults<GeoLocation<String>>) results.get(1)).getContent();
		assertThat(content).hasSize(2);
		assertThat(content.get(0).getDistance()).isEqualTo(new Distance(0, KILOMETERS));
		assertThat(content.get(0).getContent().getPoint()).isNull();
	}

	@Test // GH-2043
	@EnabledOnCommand("GEOSEARCH")
	void geoSearchByPointShouldReturnMembersCorrectly() {

		String key = "geo-" + UUID.randomUUID();
		actual.add(connection.geoAdd(key, Arrays.asList(ARIGENTO, CATANIA, PALERMO)));

		actual.add(connection.geoSearch(key, GeoReference.fromCoordinate(PALERMO),
				GeoShape.byRadius(new Distance(200, KILOMETERS)), newGeoSearchArgs().limit(2)));

		List<Object> results = getResults();
		List<GeoResult<GeoLocation<String>>> content = ((GeoResults<GeoLocation<String>>) results.get(1)).getContent();
		assertThat(content).hasSize(2);
		assertThat(content.get(0).getDistance()).isEqualTo(new Distance(0, KILOMETERS));
		assertThat(content.get(0).getContent().getPoint()).isNull();
	}

	@Test // GH-2043
	@EnabledOnCommand("GEOSEARCH")
	void geoSearchShouldConsiderDistanceCorrectly() {

		String key = "geo-" + UUID.randomUUID();
		actual.add(connection.geoAdd(key, Arrays.asList(ARIGENTO, CATANIA, PALERMO)));

		actual.add(
				connection.geoSearch(key, GeoReference.fromMember(PALERMO), GeoShape.byRadius(new Distance(200, KILOMETERS)),
						newGeoSearchArgs().limit(2).includeDistance().includeCoordinates()));

		List<Object> results = getResults();
		List<GeoResult<GeoLocation<String>>> content = ((GeoResults<GeoLocation<String>>) results.get(1)).getContent();
		assertThat(content).hasSize(2);
		assertThat(content.get(0).getDistance()).isNotNull();
		assertThat(content.get(0).getContent().getPoint()).isNotNull();
	}

	@Test // GH-2043
	@EnabledOnCommand("GEOSEARCHSTORE")
	void geoSearchStoreByMemberShouldStoreResult() {

		String key = "geo-" + UUID.randomUUID();
		actual.add(connection.geoAdd(key, Arrays.asList(ARIGENTO, CATANIA, PALERMO)));

		actual.add(connection.geoSearchStore("georesults", key, GeoReference.fromMember(PALERMO),
				GeoShape.byRadius(new Distance(200, KILOMETERS)), newGeoSearchStoreArgs().limit(2).storeDistance()));
		actual.add(connection.zScore("georesults", PALERMO.getName()));
		actual.add(connection.zScore("georesults", ARIGENTO.getName()));

		List<Object> results = getResults();
		assertThat(results.get(1)).isEqualTo(2L);
		assertThat((Double) results.get(2)).isLessThan(1);
		assertThat((Double) results.get(3)).isGreaterThan(1);
	}

	@Test // GH-2043
	@EnabledOnCommand("GEOSEARCHSTORE")
	void geoSearchStoreByPointShouldStoreResult() {

		String key = "geo-" + UUID.randomUUID();
		actual.add(connection.geoAdd(key, Arrays.asList(ARIGENTO, CATANIA, PALERMO)));

		actual.add(connection.geoSearchStore("georesults", key, GeoReference.fromCoordinate(PALERMO),
				GeoShape.byRadius(new Distance(200, KILOMETERS)), newGeoSearchStoreArgs().limit(2).storeDistance()));
		actual.add(connection.zScore("georesults", PALERMO.getName()));
		actual.add(connection.zScore("georesults", ARIGENTO.getName()));

		List<Object> results = getResults();
		assertThat(results.get(1)).isEqualTo(2L);
		assertThat((Double) results.get(2)).isLessThan(1);
		assertThat((Double) results.get(3)).isGreaterThan(1);
	}

	@Test // DATAREDIS-698
	void hStrLenReturnsFieldLength() {

		actual.add(connection.hSet("hash-hstrlen", "key-1", "value-1"));
		actual.add(connection.hSet("hash-hstrlen", "key-2", "value-2"));
		actual.add(connection.hStrLen("hash-hstrlen", "key-2"));

		verifyResults(Arrays.asList(new Object[] { Boolean.TRUE, Boolean.TRUE, Long.valueOf("value-2".length()) }));
	}

	@Test // DATAREDIS-698
	void hStrLenReturnsZeroWhenFieldDoesNotExist() {

		actual.add(connection.hSet("hash-hstrlen", "key-1", "value-1"));
		actual.add(connection.hStrLen("hash-hstrlen", "key-2"));

		verifyResults(Arrays.asList(new Object[] { Boolean.TRUE, 0L }));
	}

	@Test // DATAREDIS-698
	void hStrLenReturnsZeroWhenKeyDoesNotExist() {

		actual.add(connection.hStrLen("hash-no-exist", "key-2"));

		verifyResults(Arrays.asList(new Object[] { 0L }));
	}

	@Test // GH-3054
	@EnabledOnCommand("HEXPIRE")
	public void hExpireReturnsSuccessAndSetsTTL() {

		actual.add(connection.hSet("hash-hexpire", "key-2", "value-2"));
		actual.add(connection.hExpire("hash-hexpire", 5L, "key-2"));
		actual.add(connection.hTtl("hash-hexpire", "key-2"));

		List<Object> results = getResults();
		assertThat(results.get(0)).isEqualTo(Boolean.TRUE);
		assertThat((List) results.get(1)).contains(1L);
		assertThat((List) results.get(2)).allSatisfy(value -> assertThat((Long) value).isBetween(0L, 5L));
	}

	@Test // GH-3054
	@EnabledOnCommand("HEXPIRE")
	public void hExpireReturnsMinusTwoWhenFieldDoesNotExist() {

		actual.add(connection.hSet("hash-hexpire", "key-2", "value-2"));
		actual.add(connection.hExpire("hash-hexpire", 5L, "missking-field"));
		actual.add(connection.hExpire("missing-key", 5L, "key-2"));

		verifyResults(Arrays.asList(Boolean.TRUE, List.of(-2L), List.of(-2L)));
	}

	@Test // GH-3054
	@EnabledOnCommand("HEXPIRE")
	public void hExpireReturnsTwoWhenZeroProvided() {

		actual.add(connection.hSet("hash-hexpire", "key-2", "value-2"));
		actual.add(connection.hExpire("hash-hexpire", 0, "key-2"));

		verifyResults(Arrays.asList(Boolean.TRUE, List.of(2L)));
	}

	@Test // GH-3054
	@EnabledOnCommand("HPEXPIRE")
	public void hpExpireReturnsSuccessAndSetsTTL() {

		actual.add(connection.hSet("hash-hexpire", "key-2", "value-2"));
		actual.add(connection.hpExpire("hash-hexpire", 5000L, "key-2"));
		actual.add(connection.hpTtl("hash-hexpire", "key-2"));

		List<Object> results = getResults();
		assertThat(results.get(0)).isEqualTo(Boolean.TRUE);
		assertThat((List) results.get(1)).contains(1L);
		assertThat((List) results.get(2)).allSatisfy(value -> assertThat((Long) value).isBetween(0L, 5000L));
	}

	@Test // GH-3054
	@EnabledOnCommand("HPEXPIRE")
	public void hpExpireReturnsMinusTwoWhenFieldDoesNotExist() {

		actual.add(connection.hSet("hash-hexpire", "key-2", "value-2"));
		actual.add(connection.hpExpire("hash-hexpire", 5L, "missing-field"));
		actual.add(connection.hpExpire("missing-key", 5L, "key-2"));

		verifyResults(Arrays.asList(Boolean.TRUE, List.of(-2L), List.of(-2L)));
	}

	@Test // GH-3054
	@EnabledOnCommand("HPEXPIRE")
	public void hpExpireReturnsTwoWhenZeroProvided() {

		actual.add(connection.hSet("hash-hexpire", "key-2", "value-2"));
		actual.add(connection.hpExpire("hash-hexpire", 0, "key-2"));

		verifyResults(Arrays.asList(Boolean.TRUE, List.of(2L)));
	}

	@Test // GH-3054
	@EnabledOnCommand("HEXPIREAT")
	public void hExpireAtReturnsSuccessAndSetsTTL() {

		actual.add(connection.hSet("hash-hexpire", "key-2", "value-2"));
		long inFiveSeconds = Instant.now().plusSeconds(5L).getEpochSecond();

		actual.add(connection.hExpireAt("hash-hexpire", inFiveSeconds, "key-2"));
		actual.add(connection.hTtl("hash-hexpire", "key-2"));

		List<Object> results = getResults();
		assertThat(results.get(0)).isEqualTo(Boolean.TRUE);
		assertThat((List) results.get(1)).contains(1L);
		assertThat((List) results.get(2)).allSatisfy(value -> assertThat((Long) value).isBetween(0L, 5L));
	}

	@Test // GH-3054
	@EnabledOnCommand("HEXPIREAT")
	public void hExpireAtReturnsMinusTwoWhenFieldDoesNotExist() {

		actual.add(connection.hSet("hash-hexpire", "key-2", "value-2"));
		long inFiveSeconds = Instant.now().plusSeconds(5L).getEpochSecond();

		actual.add(connection.hpExpire("hash-hexpire", inFiveSeconds, "missing-field"));
		actual.add(connection.hpExpire("missing-key", inFiveSeconds, "key-2"));

		verifyResults(Arrays.asList(Boolean.TRUE, List.of(-2L), List.of(-2L)));
	}

	@Test // GH-3054
	@EnabledOnCommand("HEXPIREAT")
	public void hExpireAtReturnsTwoWhenZeroProvided() {

		long fiveSecondsAgo = Instant.now().minusSeconds(5L).getEpochSecond();

		actual.add(connection.hSet("hash-hexpire", "key-2", "value-2"));
		actual.add(connection.hExpireAt("hash-hexpire", fiveSecondsAgo, "key-2"));

		verifyResults(Arrays.asList(Boolean.TRUE, List.of(2L)));
	}

	@Test // GH-3054
	@EnabledOnCommand("HEXPIREAT")
	public void hpExpireAtReturnsSuccessAndSetsTTL() {

		actual.add(connection.hSet("hash-hexpire", "key-2", "value-2"));
		long inFiveSeconds = Instant.now().plusSeconds(5L).toEpochMilli();

		actual.add(connection.hpExpireAt("hash-hexpire", inFiveSeconds, "key-2"));
		actual.add(connection.hTtl("hash-hexpire", "key-2"));

		List<Object> results = getResults();
		assertThat(results.get(0)).isEqualTo(Boolean.TRUE);
		assertThat((List) results.get(1)).contains(1L);
		assertThat((List) results.get(2)).allSatisfy(value -> assertThat((Long) value).isBetween(0L, 5L));
	}

	@Test // GH-3054
	@EnabledOnCommand("HEXPIREAT")
	public void hpExpireAtReturnsMinusTwoWhenFieldDoesNotExist() {

		actual.add(connection.hSet("hash-hexpire", "key-2", "value-2"));
		long inFiveSeconds = Instant.now().plusSeconds(5L).toEpochMilli();

		actual.add(connection.hpExpireAt("hash-hexpire", inFiveSeconds, "missing-field"));
		actual.add(connection.hpExpireAt("missing-key", inFiveSeconds, "key-2"));

		verifyResults(Arrays.asList(Boolean.TRUE, List.of(-2L), List.of(-2L)));
	}

	@Test // GH-3054
	@EnabledOnCommand("HPEXPIREAT")
	public void hpExpireAdReturnsTwoWhenZeroProvided() {

		long fiveSecondsAgo = Instant.now().minusSeconds(5L).getEpochSecond();

		actual.add(connection.hSet("hash-hexpire", "key-2", "value-2"));
		actual.add(connection.hpExpireAt("hash-hexpire", fiveSecondsAgo, "key-2"));

		verifyResults(Arrays.asList(Boolean.TRUE, List.of(2L)));
	}

	@Test // GH-3054
	@EnabledOnCommand("HPERSIST")
	public void hPersistReturnsSuccessAndPersistsField() {

		actual.add(connection.hSet("hash-hexpire", "key-2", "value-2"));
		actual.add(connection.hExpire("hash-hexpire", 5L, "key-2"));
		actual.add(connection.hPersist("hash-hexpire", "key-2"));
		actual.add(connection.hTtl("hash-hexpire", "key-2"));

		verifyResults(Arrays.asList(Boolean.TRUE, List.of(1L), List.of(1L), List.of(-1L)));
	}

	@Test // GH-3054
	@EnabledOnCommand("HPERSIST")
	public void hPersistReturnsMinusOneWhenFieldDoesNotHaveExpiration() {

		actual.add(connection.hSet("hash-hexpire", "key-2", "value-2"));
		actual.add(connection.hPersist("hash-hexpire", "key-2"));

		verifyResults(Arrays.asList(Boolean.TRUE, List.of(-1L)));
	}

	@Test // GH-3054
	@EnabledOnCommand("HPERSIST")
	public void hPersistReturnsMinusTwoWhenFieldOrKeyMissing() {

		actual.add(connection.hSet("hash-hexpire", "key-2", "value-2"));
		actual.add(connection.hPersist("hash-hexpire", "missing-field"));
		actual.add(connection.hPersist("missing-key", "key-2"));

		verifyResults(Arrays.asList(Boolean.TRUE, List.of(-2L), List.of(-2L)));
	}

	@Test // GH-3054
	@EnabledOnCommand("HTTL")
	public void hTtlReturnsMinusOneWhenFieldHasNoExpiration() {

		actual.add(connection.hSet("hash-hexpire", "key-2", "value-2"));
		actual.add(connection.hTtl("hash-hexpire", "key-2"));

		verifyResults(Arrays.asList(Boolean.TRUE, List.of(-1L)));
	}

	@Test // GH-3054
	@EnabledOnCommand("HTTL")
	public void hTtlReturnsMinusIndependendOfTimeUnitOneWhenFieldHasNoExpiration() {

		actual.add(connection.hSet("hash-hexpire", "key-2", "value-2"));
		actual.add(connection.hTtl("hash-hexpire", TimeUnit.HOURS, "key-2"));

		verifyResults(Arrays.asList(Boolean.TRUE, List.of(-1L)));
	}

	@Test // GH-3054
	@EnabledOnCommand("HTTL")
	public void hTtlReturnsMinusTwoWhenFieldOrKeyMissing() {

		actual.add(connection.hTtl("hash-hexpire", "missing-field"));
		actual.add(connection.hTtl("missing-key", "key-2"));

		verifyResults(Arrays.asList(new Object[] { List.of(-2L), List.of(-2L) }));
	}

	@Test // DATAREDIS-694
	void touchReturnsNrOfKeysTouched() {

		actual.add(connection.set("touch.this", "Can't touch this; - oh-oh oh oh oh-oh-oh"));
		actual.add(connection.touch("touch.this", "touch.that"));

		verifyResults(Arrays.asList(new Object[] { Boolean.TRUE, 1L }));
	}

	@Test // DATAREDIS-694
	void touchReturnsZeroIfNoKeysTouched() {

		actual.add(connection.touch("touch.this", "touch.that"));

		verifyResults(Arrays.asList(new Object[] { 0L }));
	}

	@Test // DATAREDIS-697
	void bitPosShouldReturnPositionCorrectly() {

		actual.add(connection.set("bitpos-1".getBytes(), HexStringUtils.hexToBytes("fff000")));
		actual.add(connection.bitPos("bitpos-1", false));

		verifyResults(Arrays.asList(new Object[] { true, 12L }));
	}

	@Test // DATAREDIS-697
	void bitPosShouldReturnPositionInRangeCorrectly() {

		actual.add(connection.set("bitpos-1".getBytes(), HexStringUtils.hexToBytes("fff0f0")));
		actual.add(connection.bitPos("bitpos-1", true,
				org.springframework.data.domain.Range.of(Bound.inclusive(2L), Bound.unbounded())));

		verifyResults(Arrays.asList(new Object[] { true, 16L }));
	}

	@Test // DATAREDIS-716
	void encodingReturnsCorrectly() {

		actual.add(connection.set("encode.this", "1000"));

		actual.add(connection.encodingOf("encode.this"));

		verifyResults(Arrays.asList(new Object[] { true, RedisValueEncoding.INT }));
	}

	@Test // DATAREDIS-716
	void encodingReturnsVacantWhenKeyDoesNotExist() {

		actual.add(connection.encodingOf("encode.this"));

		verifyResults(Arrays.asList(new Object[] { RedisValueEncoding.VACANT }));
	}

	@Test // DATAREDIS-716
	void idletimeReturnsCorrectly() {

		actual.add(connection.set("idle.this", "1000"));
		actual.add(connection.get("idle.this"));

		actual.add(connection.idletime("idle.this"));

		verifyResults(Arrays.asList(new Object[] { true, "1000", Duration.ofSeconds(0) }));
	}

	@Test // DATAREDIS-716
	void idldetimeReturnsNullWhenKeyDoesNotExist() {

		actual.add(connection.idletime("idle.this"));

		verifyResults(Arrays.asList(new Object[] { null }));
	}

	@Test // DATAREDIS-716
	void refcountReturnsCorrectly() {

		actual.add(connection.lPush("refcount.this", "1000"));

		actual.add(connection.refcount("refcount.this"));

		verifyResults(Arrays.asList(new Object[] { 1L, 1L }));
	}

	@Test // DATAREDIS-716
	void refcountReturnsNullWhenKeyDoesNotExist() {

		actual.add(connection.refcount("refcount.this"));

		verifyResults(Arrays.asList(new Object[] { null }));
	}

	@Test // DATAREDIS-562
	void bitFieldSetShouldWorkCorrectly() {

		actual.add(connection.bitfield(KEY_1, create().set(INT_8).valueAt(BitFieldSubCommands.Offset.offset(0L)).to(10L)));
		actual.add(connection.bitfield(KEY_1, create().set(INT_8).valueAt(BitFieldSubCommands.Offset.offset(0L)).to(20L)));

		List<Object> results = getResults();
		assertThat((List<Long>) results.get(0)).containsExactly(0L);
		assertThat((List<Long>) results.get(1)).containsExactly(10L);
	}

	@Test // DATAREDIS-562
	void bitFieldGetShouldWorkCorrectly() {

		actual.add(connection.bitfield(KEY_1, create().get(INT_8).valueAt(BitFieldSubCommands.Offset.offset(0L))));

		List<Object> results = getResults();
		assertThat((List<Long>) results.get(0)).containsExactly(0L);
	}

	@Test // DATAREDIS-562
	void bitFieldIncrByShouldWorkCorrectly() {

		actual
				.add(connection.bitfield(KEY_1, create().incr(INT_8).valueAt(BitFieldSubCommands.Offset.offset(100L)).by(1L)));

		List<Object> results = getResults();
		assertThat((List<Long>) results.get(0)).containsExactly(1L);
	}

	@Test // DATAREDIS-562
	void bitFieldIncrByWithOverflowShouldWorkCorrectly() {

		actual.add(connection.bitfield(KEY_1,
				create().incr(unsigned(2)).valueAt(BitFieldSubCommands.Offset.offset(102L)).overflow(FAIL).by(1L)));
		actual.add(connection.bitfield(KEY_1,
				create().incr(unsigned(2)).valueAt(BitFieldSubCommands.Offset.offset(102L)).overflow(FAIL).by(1L)));
		actual.add(connection.bitfield(KEY_1,
				create().incr(unsigned(2)).valueAt(BitFieldSubCommands.Offset.offset(102L)).overflow(FAIL).by(1L)));
		actual.add(connection.bitfield(KEY_1,
				create().incr(unsigned(2)).valueAt(BitFieldSubCommands.Offset.offset(102L)).overflow(FAIL).by(1L)));

		List<Object> results = getResults();
		assertThat((List<Long>) results.get(0)).containsExactly(1L);
		assertThat((List<Long>) results.get(1)).containsExactly(2L);
		assertThat((List<Long>) results.get(2)).containsExactly(3L);
		assertThat(results.get(3)).isNotNull();
	}

	@ParameterizedTest // GH-2903
	@ValueSource(booleans = { false, true })
	void bitFieldIncrByAndThenGetShouldWorkCorrectly(boolean isMultipliedByTypeLengthOffset) {

		var offset = isMultipliedByTypeLengthOffset ? BitFieldSubCommands.Offset.offset(300L).multipliedByTypeLength()
				: BitFieldSubCommands.Offset.offset(400L);

		actual.add(connection.bitfield(KEY_1, create().incr(INT_8).valueAt(offset).by(1L)));
		actual.add(connection.bitfield(KEY_1, create().get(INT_8).valueAt(offset)));

		List<Object> results = getResults();

		// should return same results after INCRBY and GET operations for bitfield with same offset
		assertThat(results).containsExactly(List.of(1L), List.of(1L));
	}

	@Test // DATAREDIS-562
	void bitfieldShouldAllowMultipleSubcommands() {

		actual.add(connection.bitfield(KEY_1,
				create().incr(signed(5)).valueAt(BitFieldSubCommands.Offset.offset(100L)).by(1L).get(unsigned(4)).valueAt(0L)));

		assertThat((List<Long>) getResults().get(0)).containsExactly(1L, 0L);
	}

	@Test // DATAREDIS-562
	void bitfieldShouldWorkUsingNonZeroBasedOffset() {

		actual.add(connection.bitfield(KEY_1,
				create().set(INT_8).valueAt(BitFieldSubCommands.Offset.offset(0L).multipliedByTypeLength()).to(100L).set(INT_8)
						.valueAt(BitFieldSubCommands.Offset.offset(1L).multipliedByTypeLength()).to(200L)));
		actual.add(connection.bitfield(KEY_1,
				create().get(INT_8).valueAt(BitFieldSubCommands.Offset.offset(0L).multipliedByTypeLength()).get(INT_8)
						.valueAt(BitFieldSubCommands.Offset.offset(1L).multipliedByTypeLength())));

		List<Object> results = getResults();
		assertThat((List<Long>) results.get(0)).containsExactly(0L, 0L);
		assertThat((List<Long>) results.get(1)).containsExactly(100L, -56L);
	}

	@Test // DATAREDIS-864
	@EnabledOnCommand("XADD")
	void xAddShouldCreateStream() {

		actual.add(connection.xAdd(KEY_1, Collections.singletonMap(KEY_2, VALUE_2)));
		actual.add(connection.type(KEY_1));

		List<Object> results = getResults();
		assertThat(results).hasSize(2);
		assertThat(((RecordId) results.get(0)).getValue()).contains("-");
		assertThat(results.get(1)).isEqualTo(DataType.STREAM);
	}

	@Test // GH-2247
	@EnabledOnCommand("XADD")
	void xAddShouldTrimStreamExactly() {

		RedisStreamCommands.XAddOptions xAddOptions = RedisStreamCommands.XAddOptions.maxlen(1);
		actual.add(
				connection.xAdd(StringRecord.of(Collections.singletonMap(KEY_2, VALUE_2)).withStreamKey(KEY_1), xAddOptions));
		actual.add(
				connection.xAdd(StringRecord.of(Collections.singletonMap(KEY_2, VALUE_2)).withStreamKey(KEY_1), xAddOptions));
		actual.add(
				connection.xAdd(StringRecord.of(Collections.singletonMap(KEY_2, VALUE_2)).withStreamKey(KEY_1), xAddOptions));
		actual.add(connection.xLen(KEY_1));

		List<Object> results = getResults();
		assertThat(results).hasSize(4);
		assertThat(((RecordId) results.get(0)).getValue()).contains("-");
		assertThat((Long) results.get(3)).isEqualTo(1);
	}

	@Test // GH-2247
	@EnabledOnCommand("XADD")
	void xAddShouldTrimStreamApprox() {

		RedisStreamCommands.XAddOptions xAddOptions = RedisStreamCommands.XAddOptions.maxlen(1).approximateTrimming(true);
		actual.add(
				connection.xAdd(StringRecord.of(Collections.singletonMap(KEY_2, VALUE_2)).withStreamKey(KEY_1), xAddOptions));
		actual.add(
				connection.xAdd(StringRecord.of(Collections.singletonMap(KEY_2, VALUE_2)).withStreamKey(KEY_1), xAddOptions));
		actual.add(
				connection.xAdd(StringRecord.of(Collections.singletonMap(KEY_2, VALUE_2)).withStreamKey(KEY_1), xAddOptions));
		actual.add(connection.xLen(KEY_1));

		List<Object> results = getResults();
		assertThat(results).hasSize(4);
		assertThat(((RecordId) results.get(0)).getValue()).contains("-");
		assertThat((Long) results.get(3)).isBetween(1L, 3L);
	}

	@Test // DATAREDIS-864
	@EnabledOnCommand("XADD")
	public void xReadShouldReadMessage() {

		actual.add(connection.xAdd(KEY_1, Collections.singletonMap(KEY_2, VALUE_2)));
		actual.add(connection.xReadAsString(StreamOffset.create(KEY_1, ReadOffset.from("0"))));

		List<Object> results = getResults();

		List<MapRecord<String, String, String>> messages = (List) results.get(1);

		assertThat(messages.get(0).getStream()).isEqualTo(KEY_1);
		assertThat(messages.get(0).getValue()).isEqualTo(Collections.singletonMap(KEY_2, VALUE_2));
	}

	@Test // DATAREDIS-864
	@EnabledOnCommand("XADD")
	public void xReadGroupShouldReadMessage() {

		actual.add(connection.xAdd(KEY_1, Collections.singletonMap(KEY_2, VALUE_2)));
		actual.add(connection.xGroupCreate(KEY_1, ReadOffset.from("0"), "my-group"));
		actual.add(connection.xReadGroupAsString(Consumer.from("my-group", "my-consumer"),
				StreamOffset.create(KEY_1, ReadOffset.lastConsumed())));
		actual.add(connection.xReadGroupAsString(Consumer.from("my-group", "my-consumer"),
				StreamOffset.create(KEY_1, ReadOffset.lastConsumed())));

		List<Object> results = getResults();

		List<MapRecord<String, String, String>> messages = (List) results.get(2);

		assertThat(messages.get(0).getStream()).isEqualTo(KEY_1);
		assertThat(messages.get(0).getValue()).isEqualTo(Collections.singletonMap(KEY_2, VALUE_2));

		assertThat((List<MapRecord>) results.get(3)).isEmpty();
	}

	@Test // DATAREDIS-864
	@EnabledOnCommand("XADD")
	public void xGroupCreateShouldWorkWithAndWithoutExistingStream() {

		actual.add(connection.xGroupCreate(KEY_1, ReadOffset.from("0"), "my-group", true));
		actual.add(connection.xAdd(KEY_1, Collections.singletonMap(KEY_2, VALUE_2)));

		actual.add(connection.xReadGroupAsString(Consumer.from("my-group", "my-consumer"),
				StreamOffset.create(KEY_1, ReadOffset.lastConsumed())));
		actual.add(connection.xReadGroupAsString(Consumer.from("my-group", "my-consumer"),
				StreamOffset.create(KEY_1, ReadOffset.lastConsumed())));

		List<Object> results = getResults();

		List<MapRecord<String, String, String>> messages = (List) results.get(2);

		assertThat(messages.get(0).getStream()).isEqualTo(KEY_1);
		assertThat(messages.get(0).getValue()).isEqualTo(Collections.singletonMap(KEY_2, VALUE_2));

		assertThat((List<MapRecord>) results.get(3)).isEmpty();
	}

	@Test // DATAREDIS-864
	@EnabledOnCommand("XADD")
	void xRangeShouldReportMessages() {

		actual.add(connection.xAdd(KEY_1, Collections.singletonMap(KEY_2, VALUE_2)));
		actual.add(connection.xAdd(KEY_1, Collections.singletonMap(KEY_3, VALUE_3)));
		actual.add(connection.xRange(KEY_1, org.springframework.data.domain.Range.unbounded()));

		List<Object> results = getResults();
		assertThat(results).hasSize(3);

		List<MapRecord<String, String, String>> messages = (List) results.get(2);

		assertThat(messages.get(0).getStream()).isEqualTo(KEY_1);
		assertThat(messages.get(0).getValue()).isEqualTo(Collections.singletonMap(KEY_2, VALUE_2));

		assertThat(messages.get(1).getStream()).isEqualTo(KEY_1);
		assertThat(messages.get(1).getValue()).isEqualTo(Collections.singletonMap(KEY_3, VALUE_3));
	}

	@Test // DATAREDIS-864
	@EnabledOnCommand("XADD")
	public void xRevRangeShouldReportMessages() {

		actual.add(connection.xAdd(KEY_1, Collections.singletonMap(KEY_2, VALUE_2)));
		actual.add(connection.xAdd(KEY_1, Collections.singletonMap(KEY_3, VALUE_3)));
		actual.add(connection.xRevRange(KEY_1, org.springframework.data.domain.Range.unbounded()));

		List<Object> results = getResults();
		assertThat(results).hasSize(3);
		assertThat(((RecordId) results.get(0)).getValue()).contains("-");

		List<MapRecord<String, String, String>> messages = (List) results.get(2);

		assertThat(messages.get(0).getStream()).isEqualTo(KEY_1);
		assertThat(messages.get(0).getValue()).isEqualTo(Collections.singletonMap(KEY_3, VALUE_3));

		assertThat(messages.get(1).getStream()).isEqualTo(KEY_1);
		assertThat(messages.get(1).getValue()).isEqualTo(Collections.singletonMap(KEY_2, VALUE_2));
	}

	@Test // DATAREDIS-1207
	@EnabledOnCommand("XADD")
	public void xRevRangeShouldWorkWithBoundedRange() {

		actual.add(connection.xAdd(KEY_1, Collections.singletonMap(KEY_2, VALUE_2)));
		actual.add(connection.xAdd(KEY_1, Collections.singletonMap(KEY_3, VALUE_3)));
		actual.add(connection.xRevRange(KEY_1, org.springframework.data.domain.Range.closed("0-0", "+")));

		List<Object> results = getResults();
		assertThat(results).hasSize(3);

		List<MapRecord<String, String, String>> messages = (List) results.get(2);
		assertThat(messages).hasSize(2);

		assertThat(messages.get(0).getStream()).isEqualTo(KEY_1);
		assertThat(messages.get(0).getValue()).isEqualTo(Collections.singletonMap(KEY_3, VALUE_3));

		assertThat(messages.get(1).getStream()).isEqualTo(KEY_1);
		assertThat(messages.get(1).getValue()).isEqualTo(Collections.singletonMap(KEY_2, VALUE_2));
	}

	@Test // DATAREDIS-1084
	@EnabledOnCommand("XADD")
	void xPendingShouldLoadOverviewCorrectly() {

		actual.add(connection.xAdd(KEY_1, Collections.singletonMap(KEY_2, VALUE_2)));
		actual.add(connection.xGroupCreate(KEY_1, ReadOffset.from("0"), "my-group"));
		actual.add(connection.xReadGroupAsString(Consumer.from("my-group", "my-consumer"),
				StreamOffset.create(KEY_1, ReadOffset.lastConsumed())));

		actual.add(connection.xPending(KEY_1, "my-group"));

		List<Object> results = getResults();
		assertThat(results).hasSize(4);
		PendingMessagesSummary info = (PendingMessagesSummary) results.get(3);

		assertThat(info.getGroupName()).isEqualTo("my-group");
		assertThat(info.getTotalPendingMessages()).isEqualTo(1L);
		assertThat(info.getIdRange()).isNotNull();
		assertThat(info.getPendingMessagesPerConsumer()).hasSize(1).containsEntry("my-consumer", 1L);
	}

	@Test // DATAREDIS-1084
	@EnabledOnCommand("XADD")
	void xPendingShouldLoadEmptyOverviewCorrectly() {

		actual.add(connection.xAdd(KEY_1, Collections.singletonMap(KEY_2, VALUE_2)));
		actual.add(connection.xGroupCreate(KEY_1, ReadOffset.from("0"), "my-group"));
		actual.add(connection.xPending(KEY_1, "my-group"));

		List<Object> results = getResults();
		assertThat(results).hasSize(3);
		PendingMessagesSummary info = (PendingMessagesSummary) results.get(2);

		assertThat(info.getGroupName()).isEqualTo("my-group");
		assertThat(info.getTotalPendingMessages()).isEqualTo(0L);
		assertThat(info.getIdRange()).isNotNull();
		assertThat(info.getPendingMessagesPerConsumer()).isEmpty();
	}

	@Test // GH-2046
	@EnabledOnCommand("XADD")
	void xPendingShouldLoadPendingMessagesForConsumer() {

		actual.add(connection.xAdd(KEY_1, Collections.singletonMap(KEY_2, VALUE_2)));
		actual.add(connection.xGroupCreate(KEY_1, ReadOffset.from("0"), "my-group"));
		actual.add(connection.xReadGroupAsString(Consumer.from("my-group", "my-consumer"),
				StreamOffset.create(KEY_1, ReadOffset.lastConsumed())));

		actual.add(connection.xPending(KEY_1, Consumer.from("my-group", "my-consumer"), Range.unbounded(), 10L));

		List<Object> results = getResults();
		assertThat(results).hasSize(4);
		PendingMessages pending = (PendingMessages) results.get(3);

		assertThat(pending.size()).isOne();
		assertThat(pending.get(0).getConsumerName()).isEqualTo("my-consumer");
		assertThat(pending.get(0).getGroupName()).isEqualTo("my-group");
		assertThat(pending.get(0).getTotalDeliveryCount()).isOne();
		assertThat(pending.get(0).getIdAsString()).isNotNull();
	}

	@Test // GH-2046
	@EnabledOnCommand("XADD")
	void xPendingShouldLoadEmptyPendingMessagesForNotExistingConsumer() {

		actual.add(connection.xAdd(KEY_1, Collections.singletonMap(KEY_2, VALUE_2)));
		actual.add(connection.xGroupCreate(KEY_1, ReadOffset.from("0"), "my-group"));
		actual.add(connection.xReadGroupAsString(Consumer.from("my-group", "my-consumer"),
				StreamOffset.create(KEY_1, ReadOffset.lastConsumed())));

		actual.add(connection.xPending(KEY_1, Consumer.from("my-group", "my-consumer2"), Range.unbounded(), 10L));

		List<Object> results = getResults();
		assertThat(results).hasSize(4);
		PendingMessages pending = (PendingMessages) results.get(3);

		assertThat(pending.size()).isZero();
	}

	@Test // GH-2046
	@EnabledOnCommand("XADD")
	void xPendingShouldLoadPendingMessagesForGroupNameAndConsumerName() {

		actual.add(connection.xAdd(KEY_1, Collections.singletonMap(KEY_2, VALUE_2)));
		actual.add(connection.xGroupCreate(KEY_1, ReadOffset.from("0"), "my-group"));
		actual.add(connection.xReadGroupAsString(Consumer.from("my-group", "my-consumer"),
				StreamOffset.create(KEY_1, ReadOffset.lastConsumed())));

		actual.add(connection.xPending(KEY_1, "my-group", "my-consumer", Range.unbounded(), 10L));

		List<Object> results = getResults();
		assertThat(results).hasSize(4);
		PendingMessages pending = (PendingMessages) results.get(3);

		assertThat(pending.size()).isOne();
		assertThat(pending.get(0).getConsumerName()).isEqualTo("my-consumer");
		assertThat(pending.get(0).getGroupName()).isEqualTo("my-group");
		assertThat(pending.get(0).getTotalDeliveryCount()).isOne();
		assertThat(pending.get(0).getIdAsString()).isNotNull();
	}

	@Test // GH-2046
	@EnabledOnCommand("XADD")
	void xPendingShouldLoadEmptyPendingMessagesForNonExistingConsumerName() {

		actual.add(connection.xAdd(KEY_1, Collections.singletonMap(KEY_2, VALUE_2)));
		actual.add(connection.xGroupCreate(KEY_1, ReadOffset.from("0"), "my-group"));
		actual.add(connection.xReadGroupAsString(Consumer.from("my-group", "my-consumer"),
				StreamOffset.create(KEY_1, ReadOffset.lastConsumed())));

		actual.add(connection.xPending(KEY_1, "my-group", "my-consumer-2", Range.unbounded(), 10L));

		List<Object> results = getResults();
		assertThat(results).hasSize(4);
		PendingMessages pending = (PendingMessages) results.get(3);

		assertThat(pending.size()).isZero();
	}

	@Test // DATAREDIS-1084
	@EnabledOnCommand("XADD")
	public void xPendingShouldLoadPendingMessagesForConsumerNameWithRange() {

		actual.add(connection.xAdd(KEY_1, Collections.singletonMap(KEY_2, VALUE_2)));
		actual.add(connection.xGroupCreate(KEY_1, ReadOffset.from("0"), "my-group"));
		actual.add(connection.xReadGroupAsString(Consumer.from("my-group", "my-consumer"),
				StreamOffset.create(KEY_1, ReadOffset.lastConsumed())));

		actual.add(
				connection.xPending(KEY_1, "my-group", "my-consumer", org.springframework.data.domain.Range.unbounded(), 10L));

		List<Object> results = getResults();
		assertThat(results).hasSize(4);
		PendingMessages pending = (PendingMessages) results.get(3);

		assertThat(pending.size()).isOne();
		assertThat(pending.get(0).getConsumerName()).isEqualTo("my-consumer");
		assertThat(pending.get(0).getGroupName()).isEqualTo("my-group");
		assertThat(pending.get(0).getTotalDeliveryCount()).isOne();
		assertThat(pending.get(0).getIdAsString()).isNotNull();
	}

	@Test // DATAREDIS-1084
	@EnabledOnCommand("XADD")
	public void xPendingShouldLoadEmptyPendingMessagesForNonExistingConsumerNameWithRange() {

		actual.add(connection.xAdd(KEY_1, Collections.singletonMap(KEY_2, VALUE_2)));
		actual.add(connection.xGroupCreate(KEY_1, ReadOffset.from("0"), "my-group"));
		actual.add(connection.xReadGroupAsString(Consumer.from("my-group", "my-consumer"),
				StreamOffset.create(KEY_1, ReadOffset.lastConsumed())));

		actual.add(connection.xPending(KEY_1, "my-group", "my-consumer-2",
				org.springframework.data.domain.Range.unbounded(), 10L));

		List<Object> results = getResults();
		assertThat(results).hasSize(4);
		PendingMessages pending = (PendingMessages) results.get(3);

		assertThat(pending.size()).isZero();
	}

	@Test // GH-2046
	@EnabledOnCommand("XADD")
	public void xPendingShouldLoadPendingMessagesForIdle() throws InterruptedException {

		actual.add(connection.xAdd(KEY_1, Collections.singletonMap(KEY_2, VALUE_2)));
		actual.add(connection.xGroupCreate(KEY_1, ReadOffset.from("0"), "my-group"));
		actual.add(connection.xReadGroupAsString(Consumer.from("my-group", "my-consumer"),
				StreamOffset.create(KEY_1, ReadOffset.lastConsumed())));

		Thread.sleep(50);

		actual.add(connection.xPending(KEY_1, "my-group", "my-consumer", org.springframework.data.domain.Range.unbounded(),
				10L, Duration.ofMillis(1)));

		List<Object> results = getResults();
		assertThat(results).hasSize(4);
		PendingMessages pending = (PendingMessages) results.get(3);

		assertThat(pending.size()).isOne();
		assertThat(pending.get(0).getConsumerName()).isEqualTo("my-consumer");
		assertThat(pending.get(0).getGroupName()).isEqualTo("my-group");
		assertThat(pending.get(0).getTotalDeliveryCount()).isOne();
		assertThat(pending.get(0).getIdAsString()).isNotNull();
	}

	@Test // GH-2046
	@EnabledOnCommand("XADD")
	void xPendingShouldLoadEmptyPendingMessagesForNonOverIdle() {

		actual.add(connection.xAdd(KEY_1, Collections.singletonMap(KEY_2, VALUE_2)));
		actual.add(connection.xGroupCreate(KEY_1, ReadOffset.from("0"), "my-group"));
		actual.add(connection.xReadGroupAsString(Consumer.from("my-group", "my-consumer"),
				StreamOffset.create(KEY_1, ReadOffset.lastConsumed())));

		Duration nonOverIdle = Duration.ofSeconds(10);
		actual.add(connection.xPending(KEY_1, "my-group", "my-consumer", org.springframework.data.domain.Range.unbounded(),
				10L, nonOverIdle));

		List<Object> results = getResults();
		assertThat(results).hasSize(4);
		PendingMessages pending = (PendingMessages) results.get(3);

		assertThat(pending.size()).isZero();
	}

	@Test // GH-2046
	@EnabledOnCommand("XADD")
	void xPendingShouldLoadPendingMessagesForConsumerWithRange() {

		actual.add(connection.xAdd(KEY_1, Collections.singletonMap(KEY_2, VALUE_2)));
		actual.add(connection.xGroupCreate(KEY_1, ReadOffset.from("0"), "my-group"));
		actual.add(connection.xReadGroupAsString(Consumer.from("my-group", "my-consumer"),
				StreamOffset.create(KEY_1, ReadOffset.lastConsumed())));

		actual.add(connection.xPending(KEY_1, Consumer.from("my-group", "my-consumer"),
				org.springframework.data.domain.Range.unbounded(), 10L));

		List<Object> results = getResults();
		assertThat(results).hasSize(4);
		PendingMessages pending = (PendingMessages) results.get(3);

		assertThat(pending.size()).isOne();
		assertThat(pending.get(0).getConsumerName()).isEqualTo("my-consumer");
		assertThat(pending.get(0).getGroupName()).isEqualTo("my-group");
		assertThat(pending.get(0).getTotalDeliveryCount()).isOne();
		assertThat(pending.get(0).getIdAsString()).isNotNull();
	}

	@Test // GH-2046
	@EnabledOnCommand("XADD")
	void xPendingShouldLoadEmptyPendingMessagesForNonExistingConsumerWithRange() {

		actual.add(connection.xAdd(KEY_1, Collections.singletonMap(KEY_2, VALUE_2)));
		actual.add(connection.xGroupCreate(KEY_1, ReadOffset.from("0"), "my-group"));
		actual.add(connection.xReadGroupAsString(Consumer.from("my-group", "my-consumer"),
				StreamOffset.create(KEY_1, ReadOffset.lastConsumed())));

		actual.add(connection.xPending(KEY_1, Consumer.from("my-group", "my-consumer-2"),
				org.springframework.data.domain.Range.unbounded(), 10L));

		List<Object> results = getResults();
		assertThat(results).hasSize(4);
		PendingMessages pending = (PendingMessages) results.get(3);

		assertThat(pending.size()).isZero();
	}

	@Test // GH-2046
	@EnabledOnCommand("XADD")
	public void xPendingShouldLoadPendingMessagesForIdleWithConsumer() throws InterruptedException {

		actual.add(connection.xAdd(KEY_1, Collections.singletonMap(KEY_2, VALUE_2)));
		actual.add(connection.xGroupCreate(KEY_1, ReadOffset.from("0"), "my-group"));
		actual.add(connection.xReadGroupAsString(Consumer.from("my-group", "my-consumer"),
				StreamOffset.create(KEY_1, ReadOffset.lastConsumed())));

		Thread.sleep(50);

		actual.add(connection.xPending(KEY_1, Consumer.from("my-group", "my-consumer"),
				org.springframework.data.domain.Range.unbounded(), 10L, Duration.ofMillis(1)));

		List<Object> results = getResults();
		assertThat(results).hasSize(4);
		PendingMessages pending = (PendingMessages) results.get(3);

		assertThat(pending.size()).isOne();
		assertThat(pending.get(0).getConsumerName()).isEqualTo("my-consumer");
		assertThat(pending.get(0).getGroupName()).isEqualTo("my-group");
		assertThat(pending.get(0).getTotalDeliveryCount()).isOne();
		assertThat(pending.get(0).getIdAsString()).isNotNull();
	}

	@Test // GH-2046
	@EnabledOnCommand("XADD")
	void xPendingShouldLoadEmptyPendingMessagesForNonOverIdleWithConsumer() {

		actual.add(connection.xAdd(KEY_1, Collections.singletonMap(KEY_2, VALUE_2)));
		actual.add(connection.xGroupCreate(KEY_1, ReadOffset.from("0"), "my-group"));
		actual.add(connection.xReadGroupAsString(Consumer.from("my-group", "my-consumer"),
				StreamOffset.create(KEY_1, ReadOffset.lastConsumed())));

		Duration nonOverIdle = Duration.ofSeconds(10);
		actual.add(connection.xPending(KEY_1, Consumer.from("my-group", "my-consumer"),
				org.springframework.data.domain.Range.unbounded(), 10L, nonOverIdle));

		List<Object> results = getResults();
		assertThat(results).hasSize(4);
		PendingMessages pending = (PendingMessages) results.get(3);

		assertThat(pending.size()).isZero();
	}

	@Test // DATAREDIS-1207
	@EnabledOnCommand("XADD")
	public void xPendingShouldWorkWithBoundedRange() {

		actual.add(connection.xAdd(KEY_1, Collections.singletonMap(KEY_2, VALUE_2)));
		actual.add(connection.xGroupCreate(KEY_1, ReadOffset.from("0"), "my-group"));
		actual.add(connection.xReadGroupAsString(Consumer.from("my-group", "my-consumer"),
				StreamOffset.create(KEY_1, ReadOffset.lastConsumed())));

		actual.add(connection.xPending(KEY_1, "my-group", org.springframework.data.domain.Range.closed("0-0", "+"), 10L));

		List<Object> results = getResults();
		assertThat(results).hasSize(4);
		PendingMessages pending = (PendingMessages) results.get(3);

		assertThat(pending.size()).isOne();
		assertThat(pending.get(0).getConsumerName()).isEqualTo("my-consumer");
		assertThat(pending.get(0).getGroupName()).isEqualTo("my-group");
		assertThat(pending.get(0).getTotalDeliveryCount()).isOne();
		assertThat(pending.get(0).getIdAsString()).isNotNull();
	}

	@Test // DATAREDIS-1084
	@EnabledOnCommand("XADD")
	public void xPendingShouldLoadPendingMessagesForGroupNameWithRange() {

		actual.add(connection.xAdd(KEY_1, Collections.singletonMap(KEY_2, VALUE_2)));
		actual.add(connection.xGroupCreate(KEY_1, ReadOffset.from("0"), "my-group"));
		actual.add(connection.xReadGroupAsString(Consumer.from("my-group", "my-consumer"),
				StreamOffset.create(KEY_1, ReadOffset.lastConsumed())));

		actual.add(connection.xPending(KEY_1, "my-group", org.springframework.data.domain.Range.unbounded(), 10L));

		List<Object> results = getResults();
		assertThat(results).hasSize(4);
		PendingMessages pending = (PendingMessages) results.get(3);

		assertThat(pending.size()).isOne();
		assertThat(pending.get(0).getConsumerName()).isEqualTo("my-consumer");
		assertThat(pending.get(0).getGroupName()).isEqualTo("my-group");
		assertThat(pending.get(0).getTotalDeliveryCount()).isOne();
		assertThat(pending.get(0).getIdAsString()).isNotNull();
	}

	@Test // DATAREDIS-1084
	@EnabledOnCommand("XADD")
	void xPendingShouldLoadEmptyPendingMessagesForGroupNameWithRange() {

		actual.add(connection.xAdd(KEY_1, Collections.singletonMap(KEY_2, VALUE_2)));
		actual.add(connection.xGroupCreate(KEY_1, ReadOffset.from("0"), "my-group"));

		actual.add(connection.xPending(KEY_1, "my-group", org.springframework.data.domain.Range.unbounded(), 10L));

		List<Object> results = getResults();
		assertThat(results).hasSize(3);
		PendingMessages pending = (PendingMessages) results.get(2);

		assertThat(pending.size()).isZero();
	}

	@Test // GH-2046
	@EnabledOnCommand("XADD")
	void xPendingShouldLoadPendingMessagesForIdleWithGroupName() {

		actual.add(connection.xAdd(KEY_1, Collections.singletonMap(KEY_2, VALUE_2)));
		actual.add(connection.xGroupCreate(KEY_1, ReadOffset.from("0"), "my-group"));
		actual.add(connection.xReadGroupAsString(Consumer.from("my-group", "my-consumer"),
				StreamOffset.create(KEY_1, ReadOffset.lastConsumed())));

		actual.add(
				connection.xPending(KEY_1, "my-group", org.springframework.data.domain.Range.unbounded(), 10L, Duration.ZERO));

		List<Object> results = getResults();
		assertThat(results).hasSize(4);
		PendingMessages pending = (PendingMessages) results.get(3);

		assertThat(pending.size()).isOne();
		assertThat(pending.get(0).getConsumerName()).isEqualTo("my-consumer");
		assertThat(pending.get(0).getGroupName()).isEqualTo("my-group");
		assertThat(pending.get(0).getTotalDeliveryCount()).isOne();
		assertThat(pending.get(0).getIdAsString()).isNotNull();
	}

	@Test // GH-2046
	@EnabledOnCommand("XADD")
	void xPendingShouldLoadEmptyPendingMessagesForNonOverIdleWithGroupName() {

		actual.add(connection.xAdd(KEY_1, Collections.singletonMap(KEY_2, VALUE_2)));
		actual.add(connection.xGroupCreate(KEY_1, ReadOffset.from("0"), "my-group"));
		actual.add(connection.xReadGroupAsString(Consumer.from("my-group", "my-consumer"),
				StreamOffset.create(KEY_1, ReadOffset.lastConsumed())));

		Duration nonOverIdle = Duration.ofSeconds(10);
		actual.add(
				connection.xPending(KEY_1, "my-group", org.springframework.data.domain.Range.unbounded(), 10L, nonOverIdle));

		List<Object> results = getResults();
		assertThat(results).hasSize(4);
		PendingMessages pending = (PendingMessages) results.get(3);

		assertThat(pending.size()).isZero();
	}

	@Test // DATAREDIS-1084
	@EnabledOnCommand("XADD")
	public void xClaim() throws InterruptedException {

		actual.add(connection.xAdd(KEY_1, Collections.singletonMap(KEY_2, VALUE_2)));
		actual.add(connection.xGroupCreate(KEY_1, ReadOffset.from("0"), "my-group"));
		actual.add(connection.xReadGroupAsString(Consumer.from("my-group", "my-consumer"),
				StreamOffset.create(KEY_1, ReadOffset.lastConsumed())));

		List<MapRecord<String, String, String>> messages = (List<MapRecord<String, String, String>>) getResults().get(2);

		TimeUnit.MILLISECONDS.sleep(15);

		actual.add(connection.xClaim(KEY_1, "my-group", "my-consumer",
				XClaimOptions.minIdle(Duration.ofMillis(1)).ids(messages.get(0).getId())));

		List<MapRecord<String, String, String>> claimed = (List<MapRecord<String, String, String>>) getResults().get(3);
		assertThat(claimed).containsAll(messages);
	}

	@Test // DATAREDIS-1119
	@EnabledOnCommand("XADD")
	public void xinfo() {

		actual.add(connection.xGroupCreate(KEY_1, ReadOffset.from("0"), "my-group-without-stream", true));
		actual.add(connection.xAdd(KEY_1, Collections.singletonMap(KEY_2, VALUE_2)));
		actual.add(connection.xAdd(KEY_1, Collections.singletonMap(KEY_3, VALUE_3)));
		actual.add(connection.xGroupCreate(KEY_1, ReadOffset.from("0"), "my-group"));
		actual.add(connection.xReadGroupAsString(Consumer.from("my-group", "my-consumer"),
				StreamOffset.create(KEY_1, ReadOffset.lastConsumed())));

		actual.add(connection.xInfo(KEY_1));

		List<Object> results = getResults();
		assertThat(results).hasSize(6);
		RecordId firstRecord = (RecordId) results.get(1);
		RecordId lastRecord = (RecordId) results.get(2);
		XInfoStream info = (XInfoStream) results.get(5);

		assertThat(info.streamLength()).isEqualTo(2L);
		assertThat(info.radixTreeKeySize()).isOne();
		assertThat(info.radixTreeNodesSize()).isEqualTo(2L);
		assertThat(info.groupCount()).isEqualTo(2L);
		assertThat(info.lastGeneratedId()).isEqualTo(lastRecord.getValue());
		assertThat(info.firstEntryId()).isEqualTo(firstRecord.getValue());
		assertThat(info.lastEntryId()).isEqualTo(lastRecord.getValue());
	}

	@Test // DATAREDIS-1119
	@EnabledOnCommand("XADD")
	public void xinfoNoGroup() {

		actual.add(connection.xAdd(KEY_1, Collections.singletonMap(KEY_2, VALUE_2)));
		actual.add(connection.xAdd(KEY_1, Collections.singletonMap(KEY_3, VALUE_3)));

		actual.add(connection.xInfo(KEY_1));

		List<Object> results = getResults();
		assertThat(results).hasSize(3);
		RecordId firstRecord = (RecordId) results.get(0);
		RecordId lastRecord = (RecordId) results.get(1);
		XInfoStream info = (XInfoStream) results.get(2);

		assertThat(info.streamLength()).isEqualTo(2L);
		assertThat(info.radixTreeKeySize()).isOne();
		assertThat(info.radixTreeNodesSize()).isEqualTo(2L);
		assertThat(info.groupCount()).isZero();
		assertThat(info.lastGeneratedId()).isEqualTo(lastRecord.getValue());
		assertThat(info.firstEntryId()).isEqualTo(firstRecord.getValue());
		assertThat(info.lastEntryId()).isEqualTo(lastRecord.getValue());
	}

	@Test // DATAREDIS-1119
	@EnabledOnCommand("XADD")
	public void xinfoGroups() {

		actual.add(connection.xAdd(KEY_1, Collections.singletonMap(KEY_2, VALUE_2)));
		actual.add(connection.xAdd(KEY_1, Collections.singletonMap(KEY_3, VALUE_3)));
		actual.add(connection.xGroupCreate(KEY_1, ReadOffset.from("0"), "my-group"));
		actual.add(connection.xReadGroupAsString(Consumer.from("my-group", "my-consumer"),
				StreamOffset.create(KEY_1, ReadOffset.lastConsumed())));

		actual.add(connection.xInfoGroups(KEY_1));

		List<Object> results = getResults();
		assertThat(results).hasSize(5);
		RecordId lastRecord = (RecordId) results.get(1);
		XInfoGroups info = (XInfoGroups) results.get(4);

		assertThat(info.size()).isOne();
		assertThat(info.get(0).groupName()).isEqualTo("my-group");
		assertThat(info.get(0).consumerCount()).isEqualTo(1L);
		assertThat(info.get(0).pendingCount()).isEqualTo(2L);
		assertThat(info.get(0).lastDeliveredId()).isEqualTo(lastRecord.getValue());
	}

	@Test // DATAREDIS-1119
	@EnabledOnCommand("XADD")
	public void xinfoGroupsNoGroup() {

		actual.add(connection.xAdd(KEY_1, Collections.singletonMap(KEY_2, VALUE_2)));
		actual.add(connection.xAdd(KEY_1, Collections.singletonMap(KEY_3, VALUE_3)));

		actual.add(connection.xInfoGroups(KEY_1));

		List<Object> results = getResults();
		assertThat(results).hasSize(3);
		XInfoGroups info = (XInfoGroups) results.get(2);

		assertThat(info.size()).isZero();
	}

	@Test // DATAREDIS-1119
	@EnabledOnCommand("XADD")
	public void xinfoGroupsNoConsumer() {

		actual.add(connection.xAdd(KEY_1, Collections.singletonMap(KEY_2, VALUE_2)));
		actual.add(connection.xAdd(KEY_1, Collections.singletonMap(KEY_3, VALUE_3)));
		actual.add(connection.xGroupCreate(KEY_1, ReadOffset.from("0"), "my-group"));

		actual.add(connection.xInfoGroups(KEY_1));

		List<Object> results = getResults();
		assertThat(results).hasSize(4);
		XInfoGroups info = (XInfoGroups) results.get(3);

		assertThat(info.size()).isOne();

		assertThat(info.get(0).groupName()).isEqualTo("my-group");
		assertThat(info.get(0).consumerCount()).isZero();
		assertThat(info.get(0).pendingCount()).isZero();
		assertThat(info.get(0).lastDeliveredId()).isEqualTo("0-0");
	}

	@Test // DATAREDIS-1119
	@EnabledOnCommand("XADD")
	public void xinfoConsumers() {

		actual.add(connection.xAdd(KEY_1, Collections.singletonMap(KEY_2, VALUE_2)));
		actual.add(connection.xAdd(KEY_1, Collections.singletonMap(KEY_3, VALUE_3)));
		actual.add(connection.xGroupCreate(KEY_1, ReadOffset.from("0"), "my-group"));
		actual.add(connection.xReadGroupAsString(Consumer.from("my-group", "my-consumer"),
				StreamOffset.create(KEY_1, ReadOffset.lastConsumed())));

		actual.add(connection.xInfoConsumers(KEY_1, "my-group"));

		List<Object> results = getResults();
		assertThat(results).hasSize(5);
		XInfoConsumers info = (XInfoConsumers) results.get(4);

		assertThat(info.size()).isOne();
		assertThat(info.get(0).groupName()).isEqualTo("my-group");
		assertThat(info.get(0).consumerName()).isEqualTo("my-consumer");
		assertThat(info.get(0).pendingCount()).isEqualTo(2L);
		assertThat(info.get(0).idleTimeMs()).isCloseTo(1L, Offset.offset(200L));
	}

	@Test // DATAREDIS-1119
	@EnabledOnCommand("XADD")
	public void xinfoConsumersNoConsumer() {

		actual.add(connection.xAdd(KEY_1, Collections.singletonMap(KEY_2, VALUE_2)));
		actual.add(connection.xAdd(KEY_1, Collections.singletonMap(KEY_3, VALUE_3)));
		actual.add(connection.xGroupCreate(KEY_1, ReadOffset.from("0"), "my-group"));
		actual.add(connection.xInfoConsumers(KEY_1, "my-group"));

		List<Object> results = getResults();
		assertThat(results).hasSize(4);
		XInfoConsumers info = (XInfoConsumers) results.get(3);

		assertThat(info.size()).isZero();
	}

	@Test // GH-2345
	public void zRangeStoreByScoreStoresKeys() {
		String dstKey = KEY_2;
		String srcKey = KEY_1;
		actual.add(connection.zAdd(srcKey, 1, VALUE_1));
		actual.add(connection.zAdd(srcKey, 2, VALUE_2));
		actual.add(connection.zAdd(srcKey, 3, VALUE_3));
		actual.add(connection.zAdd(srcKey, 4, VALUE_4));
		actual.add(connection.zRangeStoreByScore(dstKey, srcKey, Range.closed(3, 4)));
		actual.add(connection.zRange(dstKey, 0, -1));
		List<Object> result = getResults();
		assertThat(result.get(0)).isEqualTo(true);
		assertThat(result.get(1)).isEqualTo(true);
		assertThat(result.get(2)).isEqualTo(true);
		assertThat(result.get(3)).isEqualTo(true);
		assertThat(result.get(4)).isEqualTo(2L);
		assertThat((LinkedHashSet<Object>) result.get(5)).containsSequence(VALUE_3, VALUE_4);
	}

	@Test // GH-2345
	public void zRangeStoreRevByScoreStoresKeys() {
		String dstKey = KEY_2;
		String srcKey = KEY_1;
		actual.add(connection.zAdd(srcKey, 1, VALUE_1));
		actual.add(connection.zAdd(srcKey, 2, VALUE_2));
		actual.add(connection.zAdd(srcKey, 3, VALUE_3));
		actual.add(connection.zAdd(srcKey, 4, VALUE_4));
		actual.add(connection.zRangeStoreRevByScore(dstKey, srcKey, Range.closed(3, 4)));
		actual.add(connection.zRange(dstKey, 0, -1));
		List<Object> result = getResults();
		assertThat(result.get(0)).isEqualTo(true);
		assertThat(result.get(1)).isEqualTo(true);
		assertThat(result.get(2)).isEqualTo(true);
		assertThat(result.get(3)).isEqualTo(true);
		assertThat(result.get(4)).isEqualTo(2L);
		assertThat((LinkedHashSet<Object>) result.get(5)).containsSequence(VALUE_3, VALUE_4);
	}

	@Test // GH-2345
	public void zRangeStoreByLexStoresKeys() {
		String dstKey = KEY_2;
		String srcKey = KEY_1;
		actual.add(connection.zAdd(srcKey, 0, VALUE_3));
		actual.add(connection.zAdd(srcKey, 0, VALUE_1));
		actual.add(connection.zAdd(srcKey, 0, VALUE_4));
		actual.add(connection.zAdd(srcKey, 0, VALUE_2));
		actual.add(connection.zRangeStoreByLex(dstKey, srcKey, Range.rightUnbounded(Bound.inclusive(VALUE_3))));
		actual.add(connection.zRange(dstKey, 0, -1));
		List<Object> result = getResults();
		assertThat(result.get(0)).isEqualTo(true);
		assertThat(result.get(1)).isEqualTo(true);
		assertThat(result.get(2)).isEqualTo(true);
		assertThat(result.get(3)).isEqualTo(true);
		assertThat(result.get(4)).isEqualTo(2L);
		assertThat((LinkedHashSet<Object>) result.get(5)).containsSequence(VALUE_3, VALUE_4);
	}

	@Test // GH-2345
	public void zRangeStoreRevByLexStoresKeys() {
		String dstKey = KEY_2;
		String srcKey = KEY_1;
		actual.add(connection.zAdd(srcKey, 0, VALUE_3));
		actual.add(connection.zAdd(srcKey, 0, VALUE_1));
		actual.add(connection.zAdd(srcKey, 0, VALUE_4));
		actual.add(connection.zAdd(srcKey, 0, VALUE_2));
		actual.add(connection.zRangeStoreRevByLex(dstKey, srcKey, Range.rightUnbounded(Bound.inclusive(VALUE_3))));
		actual.add(connection.zRange(dstKey, 0, -1));
		List<Object> result = getResults();
		assertThat(result.get(0)).isEqualTo(true);
		assertThat(result.get(1)).isEqualTo(true);
		assertThat(result.get(2)).isEqualTo(true);
		assertThat(result.get(3)).isEqualTo(true);
		assertThat(result.get(4)).isEqualTo(2L);
		assertThat((LinkedHashSet<Object>) result.get(5)).containsSequence(VALUE_3, VALUE_4);
	}

	protected void verifyResults(List<Object> expected) {
		assertThat(getResults()).isEqualTo(expected);
	}

	protected List<Object> getResults() {
		return actual;
	}

	protected void initConnection() {
		actual = new ArrayList<>();
	}

	protected class KeyExpired implements TestCondition {
		private String key;

		KeyExpired(String key) {
			this.key = key;
		}

		public boolean passes() {
			return (!connection.exists(key));
		}
	}

}<|MERGE_RESOLUTION|>--- conflicted
+++ resolved
@@ -117,11 +117,8 @@
  * @author Shyngys Sapraliyev
  * @author Roman Osadchuk
  * @author Tihomir Mateev
-<<<<<<< HEAD
+ * @author Jeonggyu Choi
  * @author Seongil Kim
-=======
- * @author Jeonggyu Choi
->>>>>>> 2f4c7f9f
  */
 public abstract class AbstractConnectionIntegrationTests {
 
